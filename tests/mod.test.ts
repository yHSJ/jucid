--- conflicted
+++ resolved
@@ -42,57 +42,14 @@
 
 const protocolParameters = PROTOCOL_PARAMETERS_DEFAULT;
 lucid.protocolParameters = protocolParameters;
-<<<<<<< HEAD
-
-lucid.txBuilderConfig = C.TransactionBuilderConfigBuilder.new()
-  .coins_per_utxo_byte(
-    C.BigNum.from_str(protocolParameters.coinsPerUtxoByte.toString()),
-  )
-  .fee_algo(
-    C.LinearFee.new(
-      C.BigNum.from_str(protocolParameters.minFeeA.toString()),
-      C.BigNum.from_str(protocolParameters.minFeeB.toString()),
-    ),
-  )
-  .key_deposit(
-    C.BigNum.from_str(protocolParameters.keyDeposit.toString()),
-  )
-  .pool_deposit(
-    C.BigNum.from_str(protocolParameters.poolDeposit.toString()),
-  )
-  .max_tx_size(protocolParameters.maxTxSize)
-  .max_value_size(protocolParameters.maxValSize)
-  .collateral_percentage(protocolParameters.collateralPercentage)
-  .max_collateral_inputs(protocolParameters.maxCollateralInputs)
-  .max_tx_ex_units(
-    C.ExUnits.new(
-      C.BigNum.from_str(protocolParameters.maxTxExMem.toString()),
-      C.BigNum.from_str(protocolParameters.maxTxExSteps.toString()),
-    ),
-  )
-  .ex_unit_prices(
-    C.ExUnitPrices.from_float(
-      protocolParameters.priceMem,
-      protocolParameters.priceStep,
-    ),
-  )
-  .slot_config(
-    C.BigNum.from_str(slotConfig.zeroTime.toString()),
-    C.BigNum.from_str(slotConfig.zeroSlot.toString()),
-    slotConfig.slotLength,
-  )
-  .costmdls(createCostModels(protocolParameters.costModels))
-  .build();
-=======
 lucid.slotConfig = slotConfig;
->>>>>>> 8c76fcdf
 
 lucid.selectWalletFromPrivateKey(privateKey);
 
 Deno.test("PaymentKeyHash length", async () => {
   const lucid = await initLucid();
   const { paymentCredential } = lucid.utils.getAddressDetails(
-    await lucid.wallet.address()
+    await lucid.wallet.address(),
   );
   if (paymentCredential) {
     assertEquals(fromHex(paymentCredential.hash).length, 28);
@@ -107,7 +64,7 @@
     address: { bech32 },
   } = lucid.utils.getAddressDetails(await lucid.wallet.address());
   const enterpriseAddress = C.EnterpriseAddress.from_address(
-    C.Address.from_bech32(bech32)
+    C.Address.from_bech32(bech32),
   )!
     .to_address()
     .to_bech32(undefined);
@@ -118,7 +75,7 @@
 Deno.test("No reward address", async () => {
   const lucid = await initLucid();
   const { stakeCredential } = lucid.utils.getAddressDetails(
-    await lucid.wallet.address()
+    await lucid.wallet.address(),
   );
   assertEquals(stakeCredential, undefined);
   assertEquals(await lucid.wallet.rewardAddress(), null);
@@ -145,12 +102,12 @@
     address:
       "addr_test1qzfauplclmk6fxuncn8adqt7hnahhlz2pvvzxlqpj6eqtk35g6en4e2aya53ewldpqxl2xpzvtps0ndtvtf6fzpl880srm02gc",
     utxos: rawUtxos.map((raw) =>
-      coreToUtxo(C.TransactionUnspentOutput.from_bytes(fromHex(raw)))
+      coreToUtxo(C.TransactionUnspentOutput.from_bytes(fromHex(raw))),
     ),
   });
 
   const rawUtxos_ = (await lucid.wallet.getUtxos()).map((utxo) =>
-    toHex(utxoToCore(utxo).to_legacy_bytes())
+    toHex(utxoToCore(utxo).to_legacy_bytes()),
   );
 
   assertEquals(rawUtxos, rawUtxos_);
@@ -158,7 +115,7 @@
 
 Deno.test("Construct plutus data", () => {
   const data = Data.to(
-    new Constr(1, [BigInt(1), "abcd", "deff", new Constr(0, [])])
+    new Constr(1, [BigInt(1), "abcd", "deff", new Constr(0, [])]),
   );
 
   assertEquals(data, "d87a9f0142abcd42deffd87980ff");
@@ -323,26 +280,26 @@
         fc.tuple(
           fc.uint8Array({ minLength: 28, maxLength: 28 }),
           fc.uint8Array({ minLength: 0, maxLength: 32 }),
-          fc.bigInt({ min: 0n, max: 18446744073709551615n })
-        )
+          fc.bigInt({ min: 0n, max: 18446744073709551615n }),
+        ),
       ),
       fc.bigInt({ min: 0n, max: 18446744073709551615n }),
       (
         assetsArray: Array<[Uint8Array, Uint8Array, bigint]>,
-        lovelace: bigint
+        lovelace: bigint,
       ) => {
         const assets: Assets = assetsArray.reduce(
           (acc, asset) => ({
             ...acc,
             [toHex(asset[0]) + toHex(asset[1])]: asset[2],
           }),
-          {}
+          {},
         );
         assets.lovelace = lovelace;
 
         assertEquals(assets, valueToAssets(assetsToValue(assets)));
-      }
-    )
+      },
+    ),
   );
 });
 
@@ -367,10 +324,10 @@
         assert(MerkleTree.verify(data[index], rootHash, proof));
         assertEquals(
           merkleTree.size(),
-          Math.max(0, data.length + (data.length - 1))
+          Math.max(0, data.length + (data.length - 1)),
         );
-      }
-    )
+      },
+    ),
   );
 });
 
@@ -392,7 +349,7 @@
   const cborDatum = Data.to(
     Data.fromJson({
       test: 123,
-    })
+    }),
   );
   assertEquals(cborDatum, "a14474657374187b");
 });
@@ -417,7 +374,7 @@
       } else {
         assertEquals(n, fromLabel(toLabel(n)));
       }
-    })
+    }),
   );
 });
 
@@ -437,13 +394,8 @@
           name,
           label,
         });
-<<<<<<< HEAD
-      }
-    )
-=======
       },
     ),
->>>>>>> 8c76fcdf
   );
 });
 
