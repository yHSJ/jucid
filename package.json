{
<<<<<<< HEAD
  "name": "@jpg-store/lucid-cardano",
  "version": "0.10.12",
  "license": "MIT",
  "description": "This is a fork of the original Lucid repo compiled into CommonJS. For more information check https://github.com/spacebudz/lucid",
  "repository": "https://github.com/jpg-store/lucid",
  "module": "./dist/esm/mod.js",
  "main": "./dist/esm/mod.js",
  "types": "./dist/types/mod.d.ts",
  "engines": {
    "node": ">=14"
  },
  "dependencies": {
    "node-fetch": "^3.2.3",
    "@peculiar/webcrypto": "^1.4.0",
    "ws": "^8.10.0"
  },
  "type": "module",
  "exports": {
    ".": {
      "import": "./dist/esm/mod.js",
      "types": "./dist/types/mod.d.ts"
    }
  }
=======
  "name": "jucid-cardano",
  "version": "1.0.0-alpha.1",
  "license": "MIT",
  "author": "Josh Marchand",
  "description": "Jucid is a fork of Lucid which allows you to create Cardano transactions and off-chain code for your Plutus contracts in JavaScript, Deno and Node.js without introducing memory leaks.",
  "repository": "https://github.com/yHSJ/jucid"
>>>>>>> 8c76fcdf
}<|MERGE_RESOLUTION|>--- conflicted
+++ resolved
@@ -1,7 +1,6 @@
 {
-<<<<<<< HEAD
   "name": "@jpg-store/lucid-cardano",
-  "version": "0.10.12",
+  "version": "0.11.0",
   "license": "MIT",
   "description": "This is a fork of the original Lucid repo compiled into CommonJS. For more information check https://github.com/spacebudz/lucid",
   "repository": "https://github.com/jpg-store/lucid",
@@ -23,12 +22,4 @@
       "types": "./dist/types/mod.d.ts"
     }
   }
-=======
-  "name": "jucid-cardano",
-  "version": "1.0.0-alpha.1",
-  "license": "MIT",
-  "author": "Josh Marchand",
-  "description": "Jucid is a fork of Lucid which allows you to create Cardano transactions and off-chain code for your Plutus contracts in JavaScript, Deno and Node.js without introducing memory leaks.",
-  "repository": "https://github.com/yHSJ/jucid"
->>>>>>> 8c76fcdf
 }