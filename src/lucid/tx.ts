--- conflicted
+++ resolved
@@ -1,5 +1,5 @@
 import { C } from "../core/mod.ts";
-import { Data } from "../mod.ts";
+import { Data, PROTOCOL_PARAMETERS_DEFAULT } from "../mod.ts";
 import {
   Address,
   Assets,
@@ -35,10 +35,10 @@
   assetsToValue,
   fromHex,
   toHex,
-  toScriptRef,
   utxoToCore,
   valueToAssets,
   chunk,
+  createOutput,
 } from "../utils/mod.ts";
 import { Lucid } from "./lucid.ts";
 import { defaultConfig } from "./tx_config.ts";
@@ -54,7 +54,7 @@
   constructor(lucid: Lucid) {
     this.lucid = lucid;
     this.txBuilder = C.TransactionBuilder.new(
-      lucid.getTransactionBuilderConfig()
+      lucid.getTransactionBuilderConfig(),
     );
     this.tasks = [];
   }
@@ -109,31 +109,14 @@
           const scriptWitness = redeemer
             ? getScriptWitness(
                 redeemer,
-                utxo.datumHash && utxo.datum ? utxo.datum : undefined
+                utxo.datumHash && utxo.datum ? utxo.datum : undefined,
               )
             : undefined;
 
           that.txBuilder.add_input(coreUtxo, scriptWitness);
         }
-<<<<<<< HEAD
-        const coreUtxo = utxoToCore(utxo);
-        that.txBuilder.add_input(
-          coreUtxo,
-          (redeemer as undefined) &&
-            C.ScriptWitness.new_plutus_witness(
-              C.PlutusWitness.new(
-                C.PlutusData.from_bytes(fromHex(redeemer!)),
-                utxo.datumHash && utxo.datum
-                  ? C.PlutusData.from_bytes(fromHex(utxo.datum!))
-                  : undefined,
-                undefined
-              )
-            )
-        );
-=======
       } finally {
         Freeables.free(...bucket);
->>>>>>> 8c76fcdf
       }
     });
     return this;
@@ -146,36 +129,6 @@
    */
   mintAssets(assets: Assets, redeemer?: Redeemer): Tx {
     this.tasks.push((that) => {
-<<<<<<< HEAD
-      const units = Object.keys(assets);
-      const policyId = units[0].slice(0, 56);
-      const mintAssets = C.MintAssets.new();
-      units.forEach((unit) => {
-        if (unit.slice(0, 56) !== policyId) {
-          throw new Error(
-            "Only one policy id allowed. You can chain multiple mintAssets functions together if you need to mint assets with different policy ids."
-          );
-        }
-        mintAssets.insert(
-          C.AssetName.new(fromHex(unit.slice(56))),
-          C.Int.from_str(assets[unit].toString())
-        );
-      });
-      const scriptHash = C.ScriptHash.from_bytes(fromHex(policyId));
-      that.txBuilder.add_mint(
-        scriptHash,
-        mintAssets,
-        redeemer
-          ? C.ScriptWitness.new_plutus_witness(
-              C.PlutusWitness.new(
-                C.PlutusData.from_bytes(fromHex(redeemer!)),
-                undefined,
-                undefined
-              )
-            )
-          : undefined
-      );
-=======
       const bucket: FreeableBucket = [];
       try {
         const units = Object.keys(assets);
@@ -185,7 +138,7 @@
         units.forEach((unit) => {
           if (unit.slice(0, 56) !== policyId) {
             throw new Error(
-              "Only one policy id allowed. You can chain multiple mintAssets functions together if you need to mint assets with different policy ids."
+              "Only one policy id allowed. You can chain multiple mintAssets functions together if you need to mint assets with different policy ids.",
             );
           }
           const assetName = C.AssetName.new(fromHex(unit.slice(56)));
@@ -202,7 +155,6 @@
       } finally {
         Freeables.free(...bucket);
       }
->>>>>>> 8c76fcdf
     });
     return this;
   }
@@ -210,25 +162,16 @@
   /** Pay to a public key or native script address. */
   payToAddress(address: Address, assets: Assets): Tx {
     this.tasks.push((that) => {
-<<<<<<< HEAD
-      let output = C.TransactionOutput.new(
-        addressFromWithNetworkCheck(address, that.lucid),
-        assetsToValue(assets)
-      );
+      const addr = addressFromWithNetworkCheck(address, that.lucid);
+      const value = assetsToValue(assets);
+
+      const output = C.TransactionOutput.new(addr, value);
       const minAda = that.lucid.utils.getMinAdaForOutput(output);
       assets.lovelace = assets.lovelace > minAda ? assets.lovelace : minAda;
-      output = C.TransactionOutput.new(
-        addressFromWithNetworkCheck(address, that.lucid),
-        assetsToValue(assets)
-      );
-=======
-      const addr = addressFromWithNetworkCheck(address, that.lucid);
-      const value = assetsToValue(assets);
-
-      const output = C.TransactionOutput.new(addr, value);
->>>>>>> 8c76fcdf
-      that.txBuilder.add_output(output);
-      Freeables.free(output, addr, value);
+      const valueWithMinAda = assetsToValue(assets);
+      const outputWithMinAda = C.TransactionOutput.new(addr, valueWithMinAda);
+      that.txBuilder.add_output(outputWithMinAda);
+      Freeables.free(output, addr, value, valueWithMinAda, outputWithMinAda);
     });
     return this;
   }
@@ -237,59 +180,9 @@
   payToAddressWithData(
     address: Address,
     outputData: Datum | OutputData,
-    assets: Assets
+    assets: Assets,
   ): Tx {
     this.tasks.push((that) => {
-<<<<<<< HEAD
-      if (typeof outputData === "string") {
-        outputData = { asHash: outputData };
-      }
-
-      if (
-        [outputData.hash, outputData.asHash, outputData.inline].filter((b) => b)
-          .length > 1
-      ) {
-        throw new Error(
-          "Not allowed to set hash, asHash and inline at the same time."
-        );
-      }
-      const createOutput = (_assets: Assets, _outputData: OutputData) => {
-        const output = C.TransactionOutput.new(
-          addressFromWithNetworkCheck(address, that.lucid),
-          assetsToValue(_assets)
-        );
-
-        if (_outputData.hash) {
-          output.set_datum(
-            C.Datum.new_data_hash(C.DataHash.from_hex(_outputData.hash))
-          );
-        } else if (_outputData.asHash) {
-          const plutusData = C.PlutusData.from_bytes(
-            fromHex(_outputData.asHash)
-          );
-          output.set_datum(
-            C.Datum.new_data_hash(C.hash_plutus_data(plutusData))
-          );
-          that.txBuilder.add_plutus_data(plutusData);
-        } else if (_outputData.inline) {
-          const plutusData = C.PlutusData.from_bytes(
-            fromHex(_outputData.inline)
-          );
-          output.set_datum(C.Datum.new_data(C.Data.new(plutusData)));
-        }
-
-        const script = _outputData.scriptRef;
-        if (script) {
-          output.set_script_ref(toScriptRef(script));
-        }
-        return output;
-      };
-      let output = createOutput(assets, outputData);
-      const minAda = this.lucid.utils.getMinAdaForOutput(output);
-      assets.lovelace = assets.lovelace > minAda ? assets.lovelace : minAda;
-      output = createOutput(assets, outputData);
-      that.txBuilder.add_output(output);
-=======
       const bucket: FreeableBucket = [];
       try {
         if (typeof outputData === "string") {
@@ -298,54 +191,40 @@
 
         if (
           [outputData.hash, outputData.asHash, outputData.inline].filter(
-            (b) => b
+            (b) => b,
           ).length > 1
         ) {
           throw new Error(
-            "Not allowed to set hash, asHash and inline at the same time."
+            "Not allowed to set hash, asHash and inline at the same time.",
           );
         }
 
-        const addr = addressFromWithNetworkCheck(address, that.lucid);
-        const value = assetsToValue(assets);
-        const output = C.TransactionOutput.new(addr, value);
-        bucket.push(output, addr, value);
-
-        if (outputData.hash) {
-          const dataHash = C.DataHash.from_hex(outputData.hash);
-          const datum = C.Datum.new_data_hash(dataHash);
-          bucket.push(dataHash, datum);
-          output.set_datum(datum);
-        } else if (outputData.asHash) {
-          const plutusData = C.PlutusData.from_bytes(
-            fromHex(outputData.asHash)
-          );
-          const dataHash = C.hash_plutus_data(plutusData);
-          const datum = C.Datum.new_data_hash(dataHash);
-          bucket.push(plutusData, dataHash, datum);
-          output.set_datum(datum);
-          that.txBuilder.add_plutus_data(plutusData);
-        } else if (outputData.inline) {
-          const plutusData = C.PlutusData.from_bytes(
-            fromHex(outputData.inline)
-          );
-          const data = C.Data.new(plutusData);
-          const datum = C.Datum.new_data(data);
-          bucket.push(plutusData, data, datum);
-          output.set_datum(datum);
-        }
-
-        const script = outputData.scriptRef;
-        if (script) {
-          const scriptRef = toScriptRef(script);
-          bucket.push(scriptRef);
-          output.set_script_ref(toScriptRef(script));
-        }
-        that.txBuilder.add_output(output);
+        const output = createOutput({
+          bucket,
+          txBuilder: that.txBuilder,
+          lucid: that.lucid,
+          address,
+          outputData,
+          assets,
+        });
+        const minAda = this.lucid.utils.getMinAdaForOutput(output);
+        const assetsWithMinAda = { ...assets };
+        assetsWithMinAda.lovelace =
+          assets.lovelace > minAda ? assets.lovelace : minAda;
+        const outputWithMinAda = createOutput({
+          bucket,
+          txBuilder: that.txBuilder,
+          lucid: that.lucid,
+          address,
+          outputData,
+          assets: assetsWithMinAda,
+        });
+        bucket.push(output, outputWithMinAda);
+
+        that.txBuilder.add_output(outputWithMinAda);
       } finally {
         Freeables.free(...bucket);
       }
->>>>>>> 8c76fcdf
     });
     return this;
   }
@@ -354,7 +233,7 @@
   payToContract(
     address: Address,
     outputData: Datum | OutputData,
-    assets: Assets
+    assets: Assets,
   ): Tx {
     if (typeof outputData === "string") {
       outputData = { asHash: outputData };
@@ -362,7 +241,7 @@
 
     if (!(outputData.hash || outputData.asHash || outputData.inline)) {
       throw new Error(
-        "No datum set. Script output becomes unspendable without datum."
+        "No datum set. Script output becomes unspendable without datum.",
       );
     }
     return this.payToAddressWithData(address, outputData, assets);
@@ -372,7 +251,7 @@
   delegateTo(
     rewardAddress: RewardAddress,
     poolId: PoolId,
-    redeemer?: Redeemer
+    redeemer?: Redeemer,
   ): Tx {
     this.tasks.push((that) => {
       const addressDetails = that.lucid.utils.getAddressDetails(rewardAddress);
@@ -380,41 +259,9 @@
       if (addressDetails.type !== "Reward" || !addressDetails.stakeCredential) {
         throw new Error("Not a reward address provided.");
       }
-<<<<<<< HEAD
-      const credential =
-        addressDetails.stakeCredential.type === "Key"
-          ? C.StakeCredential.from_keyhash(
-              C.Ed25519KeyHash.from_bytes(
-                fromHex(addressDetails.stakeCredential.hash)
-              )
-            )
-          : C.StakeCredential.from_scripthash(
-              C.ScriptHash.from_bytes(
-                fromHex(addressDetails.stakeCredential.hash)
-              )
-            );
-
-      that.txBuilder.add_certificate(
-        C.Certificate.new_stake_delegation(
-          C.StakeDelegation.new(
-            credential,
-            C.Ed25519KeyHash.from_bech32(poolId)
-          )
-        ),
-        redeemer
-          ? C.ScriptWitness.new_plutus_witness(
-              C.PlutusWitness.new(
-                C.PlutusData.from_bytes(fromHex(redeemer!)),
-                undefined,
-                undefined
-              )
-            )
-          : undefined
-=======
       const credential = getStakeCredential(
         addressDetails.stakeCredential.hash,
-        addressDetails.stakeCredential.type
->>>>>>> 8c76fcdf
+        addressDetails.stakeCredential.type,
       );
 
       const keyHash = C.Ed25519KeyHash.from_bech32(poolId);
@@ -436,30 +283,9 @@
       if (addressDetails.type !== "Reward" || !addressDetails.stakeCredential) {
         throw new Error("Not a reward address provided.");
       }
-<<<<<<< HEAD
-      const credential =
-        addressDetails.stakeCredential.type === "Key"
-          ? C.StakeCredential.from_keyhash(
-              C.Ed25519KeyHash.from_bytes(
-                fromHex(addressDetails.stakeCredential.hash)
-              )
-            )
-          : C.StakeCredential.from_scripthash(
-              C.ScriptHash.from_bytes(
-                fromHex(addressDetails.stakeCredential.hash)
-              )
-            );
-
-      that.txBuilder.add_certificate(
-        C.Certificate.new_stake_registration(
-          C.StakeRegistration.new(credential)
-        ),
-        undefined
-=======
       const credential = getStakeCredential(
         addressDetails.stakeCredential.hash,
-        addressDetails.stakeCredential.type
->>>>>>> 8c76fcdf
+        addressDetails.stakeCredential.type,
       );
       const stakeRegistration = C.StakeRegistration.new(credential);
       const certificate =
@@ -479,38 +305,9 @@
       if (addressDetails.type !== "Reward" || !addressDetails.stakeCredential) {
         throw new Error("Not a reward address provided.");
       }
-<<<<<<< HEAD
-      const credential =
-        addressDetails.stakeCredential.type === "Key"
-          ? C.StakeCredential.from_keyhash(
-              C.Ed25519KeyHash.from_bytes(
-                fromHex(addressDetails.stakeCredential.hash)
-              )
-            )
-          : C.StakeCredential.from_scripthash(
-              C.ScriptHash.from_bytes(
-                fromHex(addressDetails.stakeCredential.hash)
-              )
-            );
-
-      that.txBuilder.add_certificate(
-        C.Certificate.new_stake_deregistration(
-          C.StakeDeregistration.new(credential)
-        ),
-        redeemer
-          ? C.ScriptWitness.new_plutus_witness(
-              C.PlutusWitness.new(
-                C.PlutusData.from_bytes(fromHex(redeemer!)),
-                undefined,
-                undefined
-              )
-            )
-          : undefined
-=======
       const credential = getStakeCredential(
         addressDetails.stakeCredential.hash,
-        addressDetails.stakeCredential.type
->>>>>>> 8c76fcdf
+        addressDetails.stakeCredential.type,
       );
       const stakeDeregistration = C.StakeDeregistration.new(credential);
       const certificate =
@@ -529,7 +326,7 @@
     this.tasks.push(async (that) => {
       const poolRegistration = await createPoolRegistration(
         poolParams,
-        that.lucid
+        that.lucid,
       );
 
       const certificate = C.Certificate.new_pool_registration(poolRegistration);
@@ -545,17 +342,14 @@
     this.tasks.push(async (that) => {
       const poolRegistration = await createPoolRegistration(
         poolParams,
-        that.lucid
+        that.lucid,
       );
 
       // This flag makes sure a pool deposit is not required
       poolRegistration.set_is_update(true);
 
       const certificate = C.Certificate.new_pool_registration(poolRegistration);
-<<<<<<< HEAD
-=======
       Freeables.free(poolRegistration, certificate);
->>>>>>> 8c76fcdf
 
       that.txBuilder.add_certificate(certificate, undefined);
     });
@@ -567,15 +361,9 @@
    */
   retirePool(poolId: PoolId, epoch: number): Tx {
     this.tasks.push((that) => {
-<<<<<<< HEAD
-      const certificate = C.Certificate.new_pool_retirement(
-        C.PoolRetirement.new(C.Ed25519KeyHash.from_bech32(poolId), epoch)
-      );
-=======
       const keyHash = C.Ed25519KeyHash.from_bech32(poolId);
       const poolRetirement = C.PoolRetirement.new(keyHash, epoch);
       const certificate = C.Certificate.new_pool_retirement(poolRetirement);
->>>>>>> 8c76fcdf
       that.txBuilder.add_certificate(certificate, undefined);
       Freeables.free(keyHash, poolRetirement, certificate);
     });
@@ -585,33 +373,15 @@
   withdraw(
     rewardAddress: RewardAddress,
     amount: Lovelace,
-    redeemer?: Redeemer
+    redeemer?: Redeemer,
   ): Tx {
     this.tasks.push((that) => {
-<<<<<<< HEAD
-      that.txBuilder.add_withdrawal(
-        C.RewardAddress.from_address(
-          addressFromWithNetworkCheck(rewardAddress, that.lucid)
-        )!,
-        C.BigNum.from_str(amount.toString()),
-        redeemer
-          ? C.ScriptWitness.new_plutus_witness(
-              C.PlutusWitness.new(
-                C.PlutusData.from_bytes(fromHex(redeemer!)),
-                undefined,
-                undefined
-              )
-            )
-          : undefined
-      );
-=======
       const addr = addressFromWithNetworkCheck(rewardAddress, that.lucid);
       const rewardAddr = C.RewardAddress.from_address(addr)!;
       const amountBigNum = C.BigNum.from_str(amount.toString());
       const scriptWitness = redeemer ? getScriptWitness(redeemer) : undefined;
       that.txBuilder.add_withdrawal(rewardAddr, amountBigNum, scriptWitness);
       Freeables.free(addr, rewardAddr, amountBigNum, scriptWitness);
->>>>>>> 8c76fcdf
     });
     return this;
   }
@@ -642,15 +412,9 @@
   /** Add a payment or stake key hash as a required signer of the transaction. */
   addSignerKey(keyHash: PaymentKeyHash | StakeKeyHash): Tx {
     this.tasks.push((that) => {
-<<<<<<< HEAD
-      that.txBuilder.add_required_signer(
-        C.Ed25519KeyHash.from_bytes(fromHex(keyHash))
-      );
-=======
       const key = C.Ed25519KeyHash.from_bytes(fromHex(keyHash));
       that.txBuilder.add_required_signer(key);
       Freeables.free(key);
->>>>>>> 8c76fcdf
     });
     return this;
   }
@@ -658,15 +422,9 @@
   validFrom(unixTime: UnixTime): Tx {
     this.tasks.push((that) => {
       const slot = that.lucid.utils.unixTimeToSlot(unixTime);
-<<<<<<< HEAD
-      that.txBuilder.set_validity_start_interval(
-        C.BigNum.from_str(slot.toString())
-      );
-=======
       const slotNum = C.BigNum.from_str(slot.toString());
       that.txBuilder.set_validity_start_interval(slotNum);
       Freeables.free(slotNum);
->>>>>>> 8c76fcdf
     });
     return this;
   }
@@ -683,16 +441,9 @@
 
   attachMetadata(label: Label, metadata: Json): Tx {
     this.tasks.push((that) => {
-<<<<<<< HEAD
-      that.txBuilder.add_json_metadatum(
-        C.BigNum.from_str(label.toString()),
-        JSON.stringify(metadata)
-      );
-=======
       const labelNum = C.BigNum.from_str(label.toString());
       that.txBuilder.add_json_metadatum(labelNum, JSON.stringify(metadata));
       Freeables.free(labelNum);
->>>>>>> 8c76fcdf
     });
     return this;
   }
@@ -704,7 +455,7 @@
       that.txBuilder.add_json_metadatum_with_schema(
         labelNum,
         JSON.stringify(metadata),
-        C.MetadataJsonSchema.BasicConversions
+        C.MetadataJsonSchema.BasicConversions,
       );
       Freeables.free(labelNum);
     });
@@ -714,13 +465,8 @@
   /** Explicitely set the network id in the transaction body. */
   addNetworkId(id: number): Tx {
     this.tasks.push((that) => {
-<<<<<<< HEAD
-      that.txBuilder.set_network_id(
-        C.NetworkId.from_bytes(fromHex(id.toString(16).padStart(2, "0")))
-=======
       const networkId = C.NetworkId.from_bytes(
-        fromHex(id.toString(16).padStart(2, "0"))
->>>>>>> 8c76fcdf
+        fromHex(id.toString(16).padStart(2, "0")),
       );
       that.txBuilder.set_network_id(networkId);
       Freeables.free(networkId);
@@ -784,48 +530,8 @@
     coinSelection?: boolean;
     nativeUplc?: boolean;
   }): Promise<TxComplete> {
-<<<<<<< HEAD
+    const bucket: FreeableBucket = [];
     const { enableChangeSplitting } = this.configuration;
-    if (
-      [
-        options?.change?.outputData?.hash,
-        options?.change?.outputData?.asHash,
-        options?.change?.outputData?.inline,
-      ].filter((b) => b).length > 1
-    ) {
-      throw new Error(
-        "Not allowed to set hash, asHash and inline at the same time."
-      );
-    }
-
-    let task = this.tasks.shift();
-    while (task) {
-      await task(this);
-      task = this.tasks.shift();
-    }
-
-    const utxos = await this.lucid.wallet.getUtxosCore();
-    const collateral = await this.lucid.wallet.getCollateralCore();
-
-    const changeAddress: C.Address = addressFromWithNetworkCheck(
-      options?.change?.address || (await this.lucid.wallet.address()),
-      this.lucid
-    );
-
-    if (options?.coinSelection || options?.coinSelection === undefined) {
-      this.txBuilder.add_inputs_from(
-        utxos,
-        changeAddress,
-        Uint32Array.from([
-          200, // weight ideal > 100 inputs
-          1000, // weight ideal < 100 inputs
-          1500, // weight assets if plutus
-          800, // weight assets if not plutus
-          800, // weight distance if not plutus
-          5000, // weight utxos
-        ])
-=======
-    const bucket: FreeableBucket = [];
     try {
       if (
         [
@@ -835,7 +541,7 @@
         ].filter((b) => b).length > 1
       ) {
         throw new Error(
-          "Not allowed to set hash, asHash and inline at the same time."
+          "Not allowed to set hash, asHash and inline at the same time.",
         );
       }
 
@@ -848,55 +554,14 @@
       // We don't free `utxos` as it is passed as an Option to the txBuilder and the ownership is passed when passing an Option
       const utxos = await this.lucid.wallet.getUtxosCore();
 
+      const collateral = this.lucid.wallet.getCollateralCore();
+
       // We don't free `changeAddress` as it is passed as an Option to the txBuilder and the ownership is passed when passing an Option
       const changeAddress: C.Address = addressFromWithNetworkCheck(
         options?.change?.address || (await this.lucid.wallet.address()),
-        this.lucid
->>>>>>> 8c76fcdf
-      );
-
-<<<<<<< HEAD
-    if (enableChangeSplitting) {
-      await this.splitChange();
-    }
-
-    this.txBuilder.balance(
-      changeAddress,
-      (() => {
-        if (options?.change?.outputData?.hash) {
-          return C.Datum.new_data_hash(
-            C.DataHash.from_hex(options.change.outputData.hash)
-          );
-        } else if (options?.change?.outputData?.asHash) {
-          this.txBuilder.add_plutus_data(
-            C.PlutusData.from_bytes(fromHex(options.change.outputData.asHash))
-          );
-          return C.Datum.new_data_hash(
-            C.hash_plutus_data(
-              C.PlutusData.from_bytes(fromHex(options.change.outputData.asHash))
-            )
-          );
-        } else if (options?.change?.outputData?.inline) {
-          return C.Datum.new_data(
-            C.Data.new(
-              C.PlutusData.from_bytes(fromHex(options.change.outputData.inline))
-            )
-          );
-        } else {
-          return undefined;
-        }
-      })()
-    );
-
-    return new TxComplete(
-      this.lucid,
-      await this.txBuilder.construct(
-        collateral || utxos,
-        changeAddress,
-        options?.nativeUplc === undefined ? true : options?.nativeUplc
-      )
-    );
-=======
+        this.lucid,
+      );
+
       if (options?.coinSelection || options?.coinSelection === undefined) {
         this.txBuilder.add_inputs_from(
           utxos,
@@ -908,30 +573,32 @@
             800, // weight assets if not plutus
             800, // weight distance if not plutus
             5000, // weight utxos
-          ])
+          ]),
         );
       }
 
       const { datum, plutusData } = getDatumFromOutputData(
-        options?.change?.outputData
+        options?.change?.outputData,
       );
       if (plutusData) {
         this.txBuilder.add_plutus_data(plutusData);
       }
       bucket.push(datum, plutusData);
+      if (enableChangeSplitting) {
+        await this.splitChange();
+      }
       this.txBuilder.balance(changeAddress, datum);
 
       const tx = await this.txBuilder.construct(
-        utxos,
+        collateral || utxos,
         changeAddress,
-        options?.nativeUplc === undefined ? true : options?.nativeUplc
+        options?.nativeUplc === undefined ? true : options?.nativeUplc,
       );
 
       return new TxComplete(this.lucid, tx);
     } finally {
       Freeables.free(...bucket);
     }
->>>>>>> 8c76fcdf
   }
 
   /** Return the current transaction body in Hex encoded Cbor. */
@@ -944,7 +611,6 @@
 
     return toHex(this.txBuilder.to_bytes());
   }
-<<<<<<< HEAD
 
   /**
    * Splits remaining assets into multiple change outputs
@@ -962,16 +628,20 @@
    * This is the advanced UTxO management algorithm used by Eternl
    */
   private async splitChange() {
-    const { coinsPerUtxoByte } = await this.lucid.protocolParameters;
+    const bucket: FreeableBucket = [];
+    const { coinsPerUtxoByte } =
+      this.lucid.protocolParameters || PROTOCOL_PARAMETERS_DEFAULT;
     const { changeNativeAssetChunkSize, changeMinUtxo } = this.configuration;
 
-    const change = this.txBuilder
-      .get_explicit_input()
-      .checked_sub(this.txBuilder.get_explicit_output());
+    const txInputs = this.txBuilder.get_explicit_input();
+    const txOutputs = this.txBuilder.get_explicit_output();
+    bucket.push(txInputs, txOutputs);
+    const change = txInputs.checked_sub(txOutputs);
 
     let changeAda = change.coin();
 
     let changeAssets = valueToAssets(change);
+    bucket.push(changeAda);
     const changeAssetsArray = Object.keys(changeAssets)
       .filter((v) => v !== "lovelace")
       // Sort canonically so we group policy IDs together
@@ -979,42 +649,59 @@
 
     changeAssets = changeAssetsArray.reduce(
       (res, key) => Object.assign(res, { [key]: changeAssets[key] }),
-      {}
+      {},
     );
 
     const numOutputsWithNativeAssets = Math.ceil(
-      changeAssetsArray.length / changeNativeAssetChunkSize
+      changeAssetsArray.length / changeNativeAssetChunkSize,
     );
 
     let longestAddress = C.Address.from_bech32(
-      await this.lucid.wallet.address()
+      await this.lucid.wallet.address(),
     );
+    bucket.push(longestAddress);
 
     const outputs = this.txBuilder.outputs();
+    bucket.push(outputs);
     for (let i = 0; i < outputs.len(); i++) {
       const output = outputs.get(i);
+      bucket.push(output);
+      const outputAddress = output.address();
       if (
         !longestAddress ||
-        output.address().to_bech32(undefined).length >
+        outputAddress.to_bech32(undefined).length >
           longestAddress.to_bech32(undefined).length
       ) {
         longestAddress = output.address();
       }
     }
 
-    const minAdaPerOutput = C.min_ada_required(
-      C.TransactionOutput.new(longestAddress, assetsToValue(changeAssets)),
-      C.BigNum.from_str(coinsPerUtxoByte.toString())
+    const txOutputValue = assetsToValue(changeAssets);
+    const transactionOutput = C.TransactionOutput.new(
+      longestAddress,
+      txOutputValue,
+    );
+    const coinUtxoByte = C.BigNum.from_str(coinsPerUtxoByte.toString());
+    const minAdaPerOutput = C.min_ada_required(transactionOutput, coinUtxoByte);
+    bucket.push(
+      txOutputValue,
+      transactionOutput,
+      coinUtxoByte,
+      minAdaPerOutput,
     );
 
     // Do we have enough ADA in the change to split and still
     // statisfy minADA requirements?
-    const shouldSplitChange =
-      minAdaPerOutput
-        .checked_mul(C.BigNum.from_str(numOutputsWithNativeAssets.toString()))
-        .compare(changeAda) < 0;
-
-    if (change.multiasset() && shouldSplitChange) {
+    const numOutputsWithAssets = C.BigNum.from_str(
+      numOutputsWithNativeAssets.toString(),
+    );
+    const changeAmount = minAdaPerOutput.checked_mul(numOutputsWithAssets);
+    bucket.push(numOutputsWithAssets, changeAmount);
+    const shouldSplitChange = changeAmount.compare(changeAda) < 0;
+
+    const changeMultiAsset = change.multiasset();
+    bucket.push(changeMultiAsset);
+    if (changeMultiAsset && shouldSplitChange) {
       const assetChunks = chunk(changeAssetsArray, 20);
 
       const totalChunks = assetChunks.length;
@@ -1026,171 +713,52 @@
         const val = assetsToValue(
           piece.reduce(
             (res, key) => Object.assign(res, { [key]: changeAssets[key] }),
-            {}
-          )
+            {},
+          ),
         );
-        const minAda = C.min_ada_required(
-          C.TransactionOutput.new(
-            C.Address.from_bech32(await this.lucid.wallet.address()),
-            val
-          ),
-          C.BigNum.from_str(coinsPerUtxoByte.toString())
+        bucket.push(val);
+        const changeAddress = C.Address.from_bech32(
+          await this.lucid.wallet.address(),
         );
-
-        const coin = minAda;
-
-        val.set_coin(coin);
-        changeAda = changeAda.checked_sub(coin);
-
-        this.txBuilder.add_output(
-          C.TransactionOutput.new(
-            C.Address.from_bech32(await this.lucid.wallet.address()),
-            val
-          )
-        );
-      }
-    }
-
+        const minAdaTxOutput = C.TransactionOutput.new(changeAddress, val);
+
+        const coinUtxoByte = C.BigNum.from_str(coinsPerUtxoByte.toString());
+        const minAda = C.min_ada_required(minAdaTxOutput, coinUtxoByte);
+
+        val.set_coin(minAda);
+        changeAda = changeAda.checked_sub(minAda);
+        const txOutputWithMinAda = C.TransactionOutput.new(changeAddress, val);
+        bucket.push(changeAda, minAdaTxOutput);
+        this.txBuilder.add_output(txOutputWithMinAda);
+      }
+    }
+
+    const two = C.BigNum.from_str("2");
+    const changeMinUtxoBigNum = C.BigNum.from_str(changeMinUtxo);
+    let split = changeAda.checked_div(two);
+    bucket.push(two, changeMinUtxoBigNum, split);
     while (
       // If the half is more than the minimum, we can split it
-      changeAda
-        .checked_div(C.BigNum.from_str("2"))
-        .compare(C.BigNum.from_str(changeMinUtxo)) >= 0
+      split.compare(changeMinUtxoBigNum) >= 0
     ) {
-      const half = changeAda.checked_div(C.BigNum.from_str("2"));
+      const half = changeAda.checked_div(two);
       changeAda = changeAda.checked_sub(half);
-      this.txBuilder.add_output(
-        C.TransactionOutput.new(
-          C.Address.from_bech32(await this.lucid.wallet.address()),
-          C.Value.new(half)
-        )
-      );
-    }
-  }
-}
-
-function attachScript(
-  tx: Tx,
-  {
-    type,
-    script,
-  }:
-    | SpendingValidator
-    | MintingPolicy
-    | CertificateValidator
-    | WithdrawalValidator
-) {
-  if (type === "Native") {
-    return tx.txBuilder.add_native_script(
-      C.NativeScript.from_bytes(fromHex(script))
-    );
-  } else if (type === "PlutusV1") {
-    return tx.txBuilder.add_plutus_script(
-      C.PlutusScript.from_bytes(fromHex(applyDoubleCborEncoding(script)))
-    );
-  } else if (type === "PlutusV2") {
-    return tx.txBuilder.add_plutus_v2_script(
-      C.PlutusScript.from_bytes(fromHex(applyDoubleCborEncoding(script)))
-    );
-  }
-  throw new Error("No variant matched.");
-}
-
-async function createPoolRegistration(
-  poolParams: PoolParams,
-  lucid: Lucid
-): Promise<C.PoolRegistration> {
-  const poolOwners = C.Ed25519KeyHashes.new();
-  poolParams.owners.forEach((owner) => {
-    const { stakeCredential } = lucid.utils.getAddressDetails(owner);
-    if (stakeCredential?.type === "Key") {
-      poolOwners.add(C.Ed25519KeyHash.from_hex(stakeCredential.hash));
-    } else throw new Error("Only key hashes allowed for pool owners.");
-  });
-
-  const metadata = poolParams.metadataUrl
-    ? await fetch(poolParams.metadataUrl).then((res) => res.arrayBuffer())
-    : null;
-
-  const metadataHash = metadata
-    ? C.PoolMetadataHash.from_bytes(C.hash_blake2b256(new Uint8Array(metadata)))
-    : null;
-
-  const relays = C.Relays.new();
-  poolParams.relays.forEach((relay) => {
-    switch (relay.type) {
-      case "SingleHostIp": {
-        const ipV4 = relay.ipV4
-          ? C.Ipv4.new(
-              new Uint8Array(relay.ipV4.split(".").map((b) => parseInt(b)))
-            )
-          : undefined;
-        const ipV6 = relay.ipV6
-          ? C.Ipv6.new(fromHex(relay.ipV6.replaceAll(":", "")))
-          : undefined;
-        relays.add(
-          C.Relay.new_single_host_addr(
-            C.SingleHostAddr.new(relay.port, ipV4, ipV6)
-          )
-        );
-        break;
-      }
-      case "SingleHostDomainName": {
-        relays.add(
-          C.Relay.new_single_host_name(
-            C.SingleHostName.new(
-              relay.port,
-              C.DNSRecordAorAAAA.new(relay.domainName!)
-            )
-          )
-        );
-        break;
-      }
-      case "MultiHost": {
-        relays.add(
-          C.Relay.new_multi_host_name(
-            C.MultiHostName.new(C.DNSRecordSRV.new(relay.domainName!))
-          )
-        );
-        break;
-      }
-    }
-  });
-
-  return C.PoolRegistration.new(
-    C.PoolParams.new(
-      C.Ed25519KeyHash.from_bech32(poolParams.poolId),
-      C.VRFKeyHash.from_hex(poolParams.vrfKeyHash),
-      C.BigNum.from_str(poolParams.pledge.toString()),
-      C.BigNum.from_str(poolParams.cost.toString()),
-      C.UnitInterval.from_float(poolParams.margin),
-      C.RewardAddress.from_address(
-        addressFromWithNetworkCheck(poolParams.rewardAddress, lucid)
-      )!,
-      poolOwners,
-      relays,
-      metadataHash
-        ? C.PoolMetadata.new(C.Url.new(poolParams.metadataUrl!), metadataHash)
-        : undefined
-    )
-  );
-}
-
-function addressFromWithNetworkCheck(
-  address: Address | RewardAddress,
-  lucid: Lucid
-): C.Address {
-  const { type, networkId } = lucid.utils.getAddressDetails(address);
-
-  const actualNetworkId = networkToId(lucid.network);
-  if (networkId !== actualNetworkId) {
-    throw new Error(
-      `Invalid address: Expected address with network id ${actualNetworkId}, but got ${networkId}`,
-    );
-  }
-  return type === "Byron"
-    ? C.ByronAddress.from_base58(address).to_address()
-    : C.Address.from_bech32(address);
-=======
->>>>>>> 8c76fcdf
+      split = changeAda.checked_div(two);
+
+      const changeAddress = C.Address.from_bech32(
+        await this.lucid.wallet.address(),
+      );
+      const halfValue = C.Value.new(half);
+      const changeOutput = C.TransactionOutput.new(changeAddress, halfValue);
+      bucket.push(
+        half,
+        changeAda,
+        split,
+        changeAddress,
+        halfValue,
+        changeOutput,
+      );
+      this.txBuilder.add_output(changeOutput);
+    }
+  }
 }