--- conflicted
+++ resolved
@@ -735,7 +735,10 @@
 
 function attachScript(
   tx: Tx,
-  { type, script }:
+  {
+    type,
+    script,
+  }:
     | SpendingValidator
     | MintingPolicy
     | CertificateValidator
@@ -743,27 +746,15 @@
 ) {
   if (type === "Native") {
     return tx.txBuilder.add_native_script(
-<<<<<<< HEAD
-      C.NativeScript.from_bytes(fromHex(script.script))
-=======
-      C.NativeScript.from_bytes(fromHex(script)),
->>>>>>> 3d3b7196
+      C.NativeScript.from_bytes(fromHex(script))
     );
   } else if (type === "PlutusV1") {
     return tx.txBuilder.add_plutus_script(
-<<<<<<< HEAD
-      C.PlutusScript.from_bytes(fromHex(script.script))
-=======
-      C.PlutusScript.from_bytes(fromHex(applyDoubleCborEncoding(script))),
->>>>>>> 3d3b7196
+      C.PlutusScript.from_bytes(fromHex(applyDoubleCborEncoding(script)))
     );
   } else if (type === "PlutusV2") {
     return tx.txBuilder.add_plutus_v2_script(
-<<<<<<< HEAD
-      C.PlutusScript.from_bytes(fromHex(script.script))
-=======
-      C.PlutusScript.from_bytes(fromHex(applyDoubleCborEncoding(script))),
->>>>>>> 3d3b7196
+      C.PlutusScript.from_bytes(fromHex(applyDoubleCborEncoding(script)))
     );
   }
   throw new Error("No variant matched.");
