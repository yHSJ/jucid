--- conflicted
+++ resolved
@@ -51,31 +51,18 @@
 };
 
 export class Lucid {
-<<<<<<< HEAD
-  protocolParameters: ProtocolParameters;
-  txBuilderConfig!: C.TransactionBuilderConfig;
-=======
   protocolParameters?: ProtocolParameters;
   slotConfig!: SlotConfig;
->>>>>>> 8c76fcdf
   wallet!: Wallet;
   provider!: Provider;
   network: Network = "Mainnet";
   utils!: Utils;
 
-<<<<<<< HEAD
   static async new({
     provider,
     network,
     protocolParameters,
   }: LucidConstructorArgs): Promise<Lucid> {
-=======
-  static async new(
-    provider?: Provider,
-    network?: Network,
-    protocolParameters?: ProtocolParameters,
-  ): Promise<Lucid> {
->>>>>>> 8c76fcdf
     const lucid = new this();
     if (network) lucid.network = network;
     if (protocolParameters) {
@@ -83,10 +70,6 @@
     }
     if (provider) {
       lucid.provider = provider;
-<<<<<<< HEAD
-=======
-
->>>>>>> 8c76fcdf
       if (lucid.provider instanceof Emulator) {
         lucid.network = "Custom";
         SLOT_CONFIG_NETWORK[lucid.network] = {
@@ -95,66 +78,6 @@
           slotLength: 1000,
         };
       }
-<<<<<<< HEAD
-    }
-    if (provider && !protocolParameters) {
-      const protocolParams = await provider.getProtocolParameters();
-      lucid.protocolParameters = protocolParams;
-    }
-    if (lucid.protocolParameters) {
-      const slotConfig = SLOT_CONFIG_NETWORK[lucid.network];
-      lucid.txBuilderConfig = C.TransactionBuilderConfigBuilder.new()
-        .coins_per_utxo_byte(
-          C.BigNum.from_str(
-            lucid.protocolParameters.coinsPerUtxoByte.toString()
-          )
-        )
-        .fee_algo(
-          C.LinearFee.new(
-            C.BigNum.from_str(lucid.protocolParameters.minFeeA.toString()),
-            C.BigNum.from_str(lucid.protocolParameters.minFeeB.toString())
-          )
-        )
-        .key_deposit(
-          C.BigNum.from_str(lucid.protocolParameters.keyDeposit.toString())
-        )
-        .pool_deposit(
-          C.BigNum.from_str(lucid.protocolParameters.poolDeposit.toString())
-        )
-        .max_tx_size(lucid.protocolParameters.maxTxSize)
-        .max_value_size(lucid.protocolParameters.maxValSize)
-        .collateral_percentage(lucid.protocolParameters.collateralPercentage)
-        .max_collateral_inputs(lucid.protocolParameters.maxCollateralInputs)
-        .max_tx_ex_units(
-          C.ExUnits.new(
-            C.BigNum.from_str(lucid.protocolParameters.maxTxExMem.toString()),
-            C.BigNum.from_str(lucid.protocolParameters.maxTxExSteps.toString())
-          )
-        )
-        .ex_unit_prices(
-          C.ExUnitPrices.from_float(
-            lucid.protocolParameters.priceMem,
-            lucid.protocolParameters.priceStep
-          )
-        )
-        .slot_config(
-          C.BigNum.from_str(slotConfig.zeroTime.toString()),
-          C.BigNum.from_str(slotConfig.zeroSlot.toString()),
-          slotConfig.slotLength
-        )
-        .blockfrost(
-          // We have Aiken now as native plutus core engine (primary), but we still support blockfrost (secondary) in case of bugs.
-          C.Blockfrost.new(
-            // deno-lint-ignore no-explicit-any
-            ((provider as any)?.url || "") + "/utils/txs/evaluate",
-            // deno-lint-ignore no-explicit-any
-            (provider as any)?.projectId || ""
-          )
-        )
-        .costmdls(createCostModels(lucid.protocolParameters.costModels))
-        .build();
-=======
->>>>>>> 8c76fcdf
     }
     if (provider && !lucid.protocolParameters) {
       const protocolParameters = await provider.getProtocolParameters();
@@ -192,13 +115,9 @@
     if (this.network === "Custom") {
       throw new Error("Cannot switch when on custom network.");
     }
-    const lucid = await Lucid.new(provider, network);
-<<<<<<< HEAD
-    this.txBuilderConfig = lucid.txBuilderConfig;
-=======
+    const lucid = await Lucid.new({ provider, network });
     this.protocolParameters = lucid.protocolParameters;
     this.slotConfig = lucid.slotConfig;
->>>>>>> 8c76fcdf
     this.provider = provider || this.provider;
     // Given that protoclParameters and provider are optional we should fetch protocol parameters if they are not set when switiching providers
     if (!this.protocolParameters && provider) {
@@ -227,7 +146,7 @@
   verifyMessage(
     address: Address | RewardAddress,
     payload: Payload,
-    signedMessage: SignedMessage
+    signedMessage: SignedMessage,
   ): boolean {
     const {
       paymentCredential,
@@ -250,7 +169,7 @@
 
   utxosAtWithUnit(
     addressOrCredential: Address | Credential,
-    unit: Unit
+    unit: Unit,
   ): Promise<UTxO[]> {
     return this.provider.getUtxosWithUnit(addressOrCredential, unit);
   }
@@ -316,17 +235,6 @@
         bucket.push(stakeCredential);
         const enterpriseAddress = C.EnterpriseAddress.new(
           this.network === "Mainnet" ? 1 : 0,
-<<<<<<< HEAD
-          C.StakeCredential.from_keyhash(pubKeyHash)
-        )
-          .to_address()
-          .to_bech32(undefined),
-      // deno-lint-ignore require-await
-      rewardAddress: async (): Promise<RewardAddress | null> => null,
-      getCollateralCore: (): C.TransactionUnspentOutputs | undefined => {
-        return undefined;
-      },
-=======
           stakeCredential,
         );
         bucket.push(enterpriseAddress);
@@ -339,15 +247,14 @@
       },
 
       rewardAddress: (): Promise<RewardAddress | null> => Promise.resolve(null),
->>>>>>> 8c76fcdf
       getUtxos: async (): Promise<UTxO[]> => {
         return await this.utxosAt(
-          paymentCredentialOf(await this.wallet.address())
+          paymentCredentialOf(await this.wallet.address()),
         );
       },
       getUtxosCore: async (): Promise<C.TransactionUnspentOutputs> => {
         const utxos = await this.utxosAt(
-          paymentCredentialOf(await this.wallet.address())
+          paymentCredentialOf(await this.wallet.address()),
         );
         const coreUtxos = C.TransactionUnspentOutputs.new();
         utxos.forEach((utxo) => {
@@ -360,14 +267,6 @@
       getDelegation: (): Promise<Delegation> => {
         return Promise.resolve({ poolId: null, rewards: 0n });
       },
-<<<<<<< HEAD
-      // deno-lint-ignore require-await
-      signTx: async (tx: C.Transaction): Promise<C.TransactionWitnessSet> => {
-        const witness = C.make_vkey_witness(
-          C.hash_transaction(tx.body()),
-          priv
-        );
-=======
       signTx: (tx: C.Transaction): Promise<C.TransactionWitnessSet> => {
         const bucket: Freeable[] = [];
         const txBody = tx.body();
@@ -376,7 +275,6 @@
         bucket.push(hash);
         const witness = C.make_vkey_witness(hash, priv);
         bucket.push(witness);
->>>>>>> 8c76fcdf
         const txWitnessSetBuilder = C.TransactionWitnessSetBuilder.new();
         bucket.push(txWitnessSetBuilder);
         txWitnessSetBuilder.add_vkey(witness);
@@ -387,7 +285,7 @@
       },
       signMessage: (
         address: Address | RewardAddress,
-        payload: Payload
+        payload: Payload,
       ): Promise<SignedMessage> => {
         const {
           paymentCredential,
@@ -421,22 +319,6 @@
     };
 
     this.wallet = {
-<<<<<<< HEAD
-      address: async (): Promise<Address> =>
-        C.Address.from_bytes(fromHex(await getAddressHex())).to_bech32(
-          undefined
-        ),
-      rewardAddress: async (): Promise<RewardAddress | null> => {
-        const [rewardAddressHex] = await api.getRewardAddresses();
-        const rewardAddress = rewardAddressHex
-          ? C.RewardAddress.from_address(
-              C.Address.from_bytes(fromHex(rewardAddressHex))
-            )!
-              .to_address()
-              .to_bech32(undefined)
-          : null;
-        return rewardAddress;
-=======
       address: async (): Promise<Address> => {
         const addressHex = await getAddressHex();
         const address = C.Address.from_bytes(fromHex(addressHex));
@@ -458,7 +340,6 @@
           return bech32;
         }
         return null;
->>>>>>> 8c76fcdf
       },
       getCollateralCore: (): C.TransactionUnspentOutputs | undefined => {
         return undefined;
@@ -466,7 +347,7 @@
       getUtxos: async (): Promise<UTxO[]> => {
         const utxos = ((await api.getUtxos()) || []).map((utxo) => {
           const parsedUtxo = C.TransactionUnspentOutput.from_bytes(
-            fromHex(utxo)
+            fromHex(utxo),
           );
           const finalUtxo = coreToUtxo(parsedUtxo);
           parsedUtxo.free();
@@ -496,7 +377,7 @@
       },
       signMessage: async (
         address: Address | RewardAddress,
-        payload: Payload
+        payload: Payload,
       ): Promise<SignedMessage> => {
         const cAddress = C.Address.from_bech32(address);
         const hexAddress = toHex(cAddress.to_bytes());
@@ -515,46 +396,6 @@
    * Emulates a wallet by constructing it with the utxos and an address.
    * If utxos are not set, utxos are fetched from the provided address.
    */
-<<<<<<< HEAD
-  selectWalletFrom({
-    address,
-    utxos,
-    rewardAddress,
-    collateral,
-  }: ExternalWallet): Lucid {
-    const addressDetails = this.utils.getAddressDetails(address);
-    this.wallet = {
-      // deno-lint-ignore require-await
-      address: async (): Promise<Address> => address,
-      // deno-lint-ignore require-await
-      rewardAddress: async (): Promise<RewardAddress | null> => {
-        const rewardAddr =
-          !rewardAddress && addressDetails.stakeCredential
-            ? (() => {
-                if (addressDetails.stakeCredential.type === "Key") {
-                  return C.RewardAddress.new(
-                    this.network === "Mainnet" ? 1 : 0,
-                    C.StakeCredential.from_keyhash(
-                      C.Ed25519KeyHash.from_hex(
-                        addressDetails.stakeCredential.hash
-                      )
-                    )
-                  )
-                    .to_address()
-                    .to_bech32(undefined);
-                }
-                return C.RewardAddress.new(
-                  this.network === "Mainnet" ? 1 : 0,
-                  C.StakeCredential.from_scripthash(
-                    C.ScriptHash.from_hex(addressDetails.stakeCredential.hash)
-                  )
-                )
-                  .to_address()
-                  .to_bech32(undefined);
-              })()
-            : rewardAddress;
-        return rewardAddr || null;
-=======
   selectWalletFrom({ address, utxos, rewardAddress }: ExternalWallet): Lucid {
     const addressDetails = this.utils.getAddressDetails(address);
     this.wallet = {
@@ -581,7 +422,6 @@
         }
 
         return Promise.resolve(rewardAddress ?? null);
->>>>>>> 8c76fcdf
       },
       getCollateralCore: (): C.TransactionUnspentOutputs | undefined => {
         if (!collateral || !collateral.length) {
@@ -597,20 +437,15 @@
       },
       getUtxosCore: async (): Promise<C.TransactionUnspentOutputs> => {
         const coreUtxos = C.TransactionUnspentOutputs.new();
-<<<<<<< HEAD
         (utxos
           ? utxos
           : await this.utxosAt(paymentCredentialOf(address))
-        ).forEach((utxo) => coreUtxos.add(utxoToCore(utxo)));
-=======
-        (utxos ? utxos : await this.utxosAt(paymentCredentialOf(address)))
-          .forEach((utxo) => {
-            const coreUtxo = utxoToCore(utxo);
-            coreUtxos.add(coreUtxo);
-            coreUtxo.free();
-          });
-
->>>>>>> 8c76fcdf
+        ).forEach((utxo) => {
+          const coreUtxo = utxoToCore(utxo);
+          coreUtxos.add(coreUtxo);
+          coreUtxo.free();
+        });
+
         return coreUtxos;
       },
       getDelegation: async (): Promise<Delegation> => {
@@ -642,7 +477,7 @@
       addressType?: "Base" | "Enterprise";
       accountIndex?: number;
       password?: string;
-    }
+    },
   ): Lucid {
     const bucket: Freeable[] = [];
     const { address, rewardAddress, paymentKey, stakeKey } = walletFromSeed(
@@ -652,18 +487,9 @@
         accountIndex: options?.accountIndex || 0,
         password: options?.password,
         network: this.network,
-      }
+      },
     );
 
-<<<<<<< HEAD
-    const paymentKeyHash = C.PrivateKey.from_bech32(paymentKey)
-      .to_public()
-      .hash()
-      .to_hex();
-    const stakeKeyHash = stakeKey
-      ? C.PrivateKey.from_bech32(stakeKey).to_public().hash().to_hex()
-      : "";
-=======
     const paymentPrivateKey = C.PrivateKey.from_bech32(paymentKey);
     bucket.push(paymentPrivateKey);
     const paymentPublicKey = paymentPrivateKey.to_public();
@@ -684,7 +510,6 @@
     };
 
     const stakeKeyHash = stakeKey ? getStakeKeyHash(stakeKey) : "";
->>>>>>> 8c76fcdf
 
     const privKeyHashMap = {
       [paymentKeyHash]: paymentKey,
@@ -692,23 +517,10 @@
     };
 
     this.wallet = {
-<<<<<<< HEAD
-      // deno-lint-ignore require-await
-      address: async (): Promise<Address> => address,
-      // deno-lint-ignore require-await
-      rewardAddress: async (): Promise<RewardAddress | null> =>
-        rewardAddress || null,
-      getCollateralCore: (): C.TransactionUnspentOutputs | undefined => {
-        return undefined;
-      },
-      // deno-lint-ignore require-await
-      getUtxos: async (): Promise<UTxO[]> =>
-=======
       address: (): Promise<Address> => Promise.resolve(address),
       rewardAddress: (): Promise<RewardAddress | null> =>
         Promise.resolve(rewardAddress || null),
       getUtxos: (): Promise<UTxO[]> =>
->>>>>>> 8c76fcdf
         this.utxosAt(paymentCredentialOf(address)),
       getUtxosCore: async (): Promise<C.TransactionUnspentOutputs> => {
         const coreUtxos = C.TransactionUnspentOutputs.new();
@@ -734,17 +546,11 @@
         const usedKeyHashes = discoverOwnUsedTxKeyHashes(
           tx,
           ownKeyHashes,
-          utxos
+          utxos,
         );
 
         const txWitnessSetBuilder = C.TransactionWitnessSetBuilder.new();
         usedKeyHashes.forEach((keyHash) => {
-<<<<<<< HEAD
-          const witness = C.make_vkey_witness(
-            C.hash_transaction(tx.body()),
-            C.PrivateKey.from_bech32(privKeyHashMap[keyHash]!)
-          );
-=======
           const txBody = tx.body();
           const hash = C.hash_transaction(txBody);
           txBody.free();
@@ -752,7 +558,6 @@
           const witness = C.make_vkey_witness(hash, privateKey);
           hash.free();
           privateKey.free();
->>>>>>> 8c76fcdf
           txWitnessSetBuilder.add_vkey(witness);
           witness.free();
         });
@@ -763,7 +568,7 @@
       },
       signMessage: (
         address: Address | RewardAddress,
-        payload: Payload
+        payload: Payload,
       ): Promise<SignedMessage> => {
         const {
           paymentCredential,
