import {
  decode,
  decodeString,
  encodeToString,
} from "https://deno.land/std@0.100.0/encoding/hex.ts";
import { C } from "../core/mod.ts";
import {
  Address,
  AddressDetails,
  Assets,
  CertificateValidator,
  Credential,
  Datum,
  DatumHash,
  Exact,
  KeyHash,
  MintingPolicy,
  NativeScript,
  Network,
  PolicyId,
  PrivateKey,
  PublicKey,
  RewardAddress,
  Script,
  ScriptHash,
  Slot,
  SpendingValidator,
  Unit,
  UnixTime,
  UTxO,
  Validator,
  WithdrawalValidator,
} from "../types/mod.ts";
import { Lucid } from "../lucid/mod.ts";
import { generateMnemonic } from "../misc/bip39.ts";
import { crc8 } from "../misc/crc8.ts";
import {
  SLOT_CONFIG_NETWORK,
  slotToBeginUnixTime,
  unixTimeToEnclosingSlot,
} from "../plutus/time.ts";
import { Data } from "../plutus/data.ts";
import { FreeableBucket, Freeables } from "./freeable.ts";

export class Utils {
  private lucid: Lucid;
  constructor(lucid: Lucid) {
    this.lucid = lucid;
  }

  validatorToAddress(
    validator: SpendingValidator,
    stakeCredential?: Credential
  ): Address {
<<<<<<< HEAD
    const validatorHash = this.validatorToScriptHash(validator);
    if (stakeCredential) {
      return C.BaseAddress.new(
        networkToId(this.lucid.network),
        C.StakeCredential.from_scripthash(C.ScriptHash.from_hex(validatorHash)),
        stakeCredential.type === "Key"
          ? C.StakeCredential.from_keyhash(
              C.Ed25519KeyHash.from_hex(stakeCredential.hash)
            )
          : C.StakeCredential.from_scripthash(
              C.ScriptHash.from_hex(stakeCredential.hash)
            )
      )
        .to_address()
        .to_bech32(undefined);
    } else {
      return C.EnterpriseAddress.new(
        networkToId(this.lucid.network),
        C.StakeCredential.from_scripthash(C.ScriptHash.from_hex(validatorHash))
      )
        .to_address()
        .to_bech32(undefined);
=======
    const bucket: FreeableBucket = [];
    const networkId = networkToId(this.lucid.network);
    try {
      const validatorHash = this.validatorToScriptHash(validator);
      if (stakeCredential) {
        const validatorScriptHash = C.ScriptHash.from_hex(validatorHash);
        bucket.push(validatorScriptHash);
        const paymentPart =
          C.StakeCredential.from_scripthash(validatorScriptHash);
        bucket.push(paymentPart);
        let stakePart: C.StakeCredential;
        if (stakeCredential.type === "Key") {
          const keyHash = C.Ed25519KeyHash.from_hex(stakeCredential.hash);
          stakePart = C.StakeCredential.from_keyhash(keyHash);
          keyHash.free();
        } else {
          const scriptHash = C.ScriptHash.from_hex(stakeCredential.hash);
          stakePart = C.StakeCredential.from_scripthash(scriptHash);
          scriptHash.free();
        }
        bucket.push(stakePart);
        const baseAddress = C.BaseAddress.new(
          networkId,
          paymentPart,
          stakePart
        );
        bucket.push(baseAddress);
        const address = baseAddress.to_address();
        bucket.push(address);

        return address.to_bech32(undefined);
      } else {
        const validatorScriptHash = C.ScriptHash.from_hex(validatorHash);
        bucket.push(validatorScriptHash);

        const paymentPart =
          C.StakeCredential.from_scripthash(validatorScriptHash);
        bucket.push(paymentPart);
        const enterpriseAddress = C.EnterpriseAddress.new(
          networkId,
          paymentPart
        );
        bucket.push(enterpriseAddress);
        const address = enterpriseAddress.to_address();
        bucket.push(address);

        return address.to_bech32(undefined);
      }
    } finally {
      Freeables.free(...bucket);
>>>>>>> 8c76fcdf
    }
  }

  credentialToAddress(
    paymentCredential: Credential,
    stakeCredential?: Credential
  ): Address {
<<<<<<< HEAD
    if (stakeCredential) {
      return C.BaseAddress.new(
        networkToId(this.lucid.network),
        paymentCredential.type === "Key"
          ? C.StakeCredential.from_keyhash(
              C.Ed25519KeyHash.from_hex(paymentCredential.hash)
            )
          : C.StakeCredential.from_scripthash(
              C.ScriptHash.from_hex(paymentCredential.hash)
            ),
        stakeCredential.type === "Key"
          ? C.StakeCredential.from_keyhash(
              C.Ed25519KeyHash.from_hex(stakeCredential.hash)
            )
          : C.StakeCredential.from_scripthash(
              C.ScriptHash.from_hex(stakeCredential.hash)
            )
      )
        .to_address()
        .to_bech32(undefined);
    } else {
      return C.EnterpriseAddress.new(
        networkToId(this.lucid.network),
        paymentCredential.type === "Key"
          ? C.StakeCredential.from_keyhash(
              C.Ed25519KeyHash.from_hex(paymentCredential.hash)
            )
          : C.StakeCredential.from_scripthash(
              C.ScriptHash.from_hex(paymentCredential.hash)
            )
      )
        .to_address()
        .to_bech32(undefined);
=======
    const networkId = networkToId(this.lucid.network);
    const bucket: FreeableBucket = [];
    try {
      if (stakeCredential) {
        let paymentPart: C.StakeCredential;
        let stakePart: C.StakeCredential;
        if (paymentCredential.type === "Key") {
          const keyHash = C.Ed25519KeyHash.from_hex(paymentCredential.hash);
          bucket.push(keyHash);
          paymentPart = C.StakeCredential.from_keyhash(keyHash);
        } else {
          const scriptHash = C.ScriptHash.from_hex(paymentCredential.hash);
          bucket.push(scriptHash);
          paymentPart = C.StakeCredential.from_scripthash(scriptHash);
        }
        bucket.push(paymentPart);
        if (stakeCredential.type === "Key") {
          const keyHash = C.Ed25519KeyHash.from_hex(stakeCredential.hash);
          bucket.push(keyHash);
          stakePart = C.StakeCredential.from_keyhash(keyHash);
        } else {
          const scriptHash = C.ScriptHash.from_hex(stakeCredential.hash);
          bucket.push(scriptHash);
          stakePart = C.StakeCredential.from_scripthash(scriptHash);
        }
        bucket.push(stakePart);

        const baseAddress = C.BaseAddress.new(
          networkId,
          paymentPart,
          stakePart
        );
        bucket.push(baseAddress);
        const address = baseAddress.to_address();
        bucket.push(address);

        return address.to_bech32(undefined);
      } else {
        let paymentPart: C.StakeCredential;
        if (paymentCredential.type === "Key") {
          const keyHash = C.Ed25519KeyHash.from_hex(paymentCredential.hash);
          bucket.push(keyHash);
          paymentPart = C.StakeCredential.from_keyhash(keyHash);
        } else {
          const scriptHash = C.ScriptHash.from_hex(paymentCredential.hash);
          bucket.push(scriptHash);
          paymentPart = C.StakeCredential.from_scripthash(scriptHash);
        }
        bucket.push(paymentPart);

        const enterpriseAddress = C.EnterpriseAddress.new(
          networkId,
          paymentPart
        );
        bucket.push(enterpriseAddress);
        const address = enterpriseAddress.to_address();
        bucket.push(address);

        return address.to_bech32(undefined);
      }
    } finally {
      Freeables.free(...bucket);
>>>>>>> 8c76fcdf
    }
  }

  validatorToRewardAddress(
    validator: CertificateValidator | WithdrawalValidator
  ): RewardAddress {
    const bucket: FreeableBucket = [];
    const validatorHash = this.validatorToScriptHash(validator);
    const scriptHash = C.ScriptHash.from_hex(validatorHash);
    bucket.push(scriptHash);
    const stakePart = C.StakeCredential.from_scripthash(scriptHash);
    bucket.push(stakePart);
    const rewardAddress = C.RewardAddress.new(
      networkToId(this.lucid.network),
<<<<<<< HEAD
      C.StakeCredential.from_scripthash(C.ScriptHash.from_hex(validatorHash))
    )
      .to_address()
      .to_bech32(undefined);
=======
      stakePart
    );
    bucket.push(rewardAddress);
    const address = rewardAddress.to_address();
    bucket.push(address);
    const bech32 = address.to_bech32(undefined);

    Freeables.free(...bucket);
    return bech32;
>>>>>>> 8c76fcdf
  }

  credentialToRewardAddress(stakeCredential: Credential): RewardAddress {
    const bucket: FreeableBucket = [];
    let stakePart: C.StakeCredential;
    if (stakeCredential.type === "Key") {
      const keyHash = C.Ed25519KeyHash.from_hex(stakeCredential.hash);
      bucket.push(keyHash);
      stakePart = C.StakeCredential.from_keyhash(keyHash);
    } else {
      const scriptHash = C.ScriptHash.from_hex(stakeCredential.hash);
      bucket.push(scriptHash);
      stakePart = C.StakeCredential.from_scripthash(scriptHash);
    }
    bucket.push(stakePart);

    const rewardAddress = C.RewardAddress.new(
      networkToId(this.lucid.network),
<<<<<<< HEAD
      stakeCredential.type === "Key"
        ? C.StakeCredential.from_keyhash(
            C.Ed25519KeyHash.from_hex(stakeCredential.hash)
          )
        : C.StakeCredential.from_scripthash(
            C.ScriptHash.from_hex(stakeCredential.hash)
          )
    )
      .to_address()
      .to_bech32(undefined);
  }

  validatorToScriptHash(validator: Validator): ScriptHash {
    switch (validator.type) {
      case "Native":
        return C.NativeScript.from_bytes(fromHex(validator.script))
          .hash(C.ScriptHashNamespace.NativeScript)
          .to_hex();
      case "PlutusV1":
        return C.PlutusScript.from_bytes(
          fromHex(applyDoubleCborEncoding(validator.script))
        )
          .hash(C.ScriptHashNamespace.PlutusV1)
          .to_hex();
      case "PlutusV2":
        return C.PlutusScript.from_bytes(
          fromHex(applyDoubleCborEncoding(validator.script))
        )
          .hash(C.ScriptHashNamespace.PlutusV2)
          .to_hex();
      default:
        throw new Error("No variant matched");
=======
      stakePart
    );
    bucket.push(rewardAddress);
    const address = rewardAddress.to_address();
    bucket.push(address);
    const bech32 = address.to_bech32(undefined);
    Freeables.free(...bucket);

    return bech32;
  }

  validatorToScriptHash(validator: Validator): ScriptHash {
    const bucket: FreeableBucket = [];
    try {
      switch (validator.type) {
        case "Native": {
          const nativeScript = C.NativeScript.from_bytes(
            fromHex(validator.script)
          );
          bucket.push(nativeScript);
          const hash = nativeScript.hash(C.ScriptHashNamespace.NativeScript);
          bucket.push(hash);
          return hash.to_hex();
        }
        case "PlutusV1": {
          const plutusScript = C.PlutusScript.from_bytes(
            fromHex(applyDoubleCborEncoding(validator.script))
          );
          bucket.push(plutusScript);
          const hash = plutusScript.hash(C.ScriptHashNamespace.PlutusV1);
          bucket.push(hash);
          return hash.to_hex();
        }
        case "PlutusV2": {
          const plutusScript = C.PlutusScript.from_bytes(
            fromHex(applyDoubleCborEncoding(validator.script))
          );
          bucket.push(plutusScript);
          const hash = plutusScript.hash(C.ScriptHashNamespace.PlutusV2);
          bucket.push(hash);
          return hash.to_hex();
        }
        default:
          throw new Error("No variant matched");
      }
    } finally {
      Freeables.free(...bucket);
>>>>>>> 8c76fcdf
    }
  }

  mintingPolicyToId(mintingPolicy: MintingPolicy): PolicyId {
    return this.validatorToScriptHash(mintingPolicy);
  }

  datumToHash(datum: Datum): DatumHash {
    const plutusData = C.PlutusData.from_bytes(fromHex(datum));
    const hash = C.hash_plutus_data(plutusData);
    plutusData.free();
    const datumHash = hash.to_hex();
    hash.free();
    return datumHash;
  }

  scriptHashToCredential(scriptHash: ScriptHash): Credential {
    return {
      type: "Script",
      hash: scriptHash,
    };
  }

  keyHashToCredential(keyHash: KeyHash): Credential {
    return {
      type: "Key",
      hash: keyHash,
    };
  }

  generatePrivateKey(): PrivateKey {
    return generatePrivateKey();
  }

  generateSeedPhrase(): string {
    return generateSeedPhrase();
  }

  unixTimeToSlot(unixTime: UnixTime): Slot {
    return unixTimeToEnclosingSlot(
      unixTime,
      SLOT_CONFIG_NETWORK[this.lucid.network]
    );
  }

  slotToUnixTime(slot: Slot): UnixTime {
    return slotToBeginUnixTime(slot, SLOT_CONFIG_NETWORK[this.lucid.network]);
  }

  /** Address can be in Bech32 or Hex. */
  getAddressDetails(address: string): AddressDetails {
    return getAddressDetails(address);
  }

  /**
   * Convert a native script from Json to the Hex representation.
   * It follows this Json format: https://github.com/input-output-hk/cardano-node/blob/master/doc/reference/simple-scripts.md
   */
  nativeScriptFromJson(nativeScript: NativeScript): Script {
    return nativeScriptFromJson(nativeScript);
  }

  paymentCredentialOf(address: Address): Credential {
    return paymentCredentialOf(address);
  }

  stakeCredentialOf(rewardAddress: RewardAddress): Credential {
    return stakeCredentialOf(rewardAddress);
  }

  getMinAdaForOutput(output: C.TransactionOutput): bigint {
    const minAda = C.min_ada_required(
      output,
      C.BigNum.from_str(
        this.lucid.protocolParameters.coinsPerUtxoByte.toString()
      )
    );
    return BigInt(minAda.to_str()).valueOf();
  }
}

function addressFromHexOrBech32(address: string): C.Address {
  try {
    return C.Address.from_bytes(fromHex(address));
  } catch (_e) {
    try {
      return C.Address.from_bech32(address);
    } catch (_e) {
      throw new Error("Could not deserialize address.");
    }
  }
}

/** Address can be in Bech32 or Hex. */
export function getAddressDetails(address: string): AddressDetails {
  const bucket: FreeableBucket = [];
  // wrapped in an outer try to ensure that memory is freed
  try {
<<<<<<< HEAD
    const parsedAddress = C.BaseAddress.from_address(
      addressFromHexOrBech32(address)
    )!;
    const paymentCredential: Credential =
      parsedAddress.payment_cred().kind() === 0
        ? {
            type: "Key",
            hash: toHex(parsedAddress.payment_cred().to_keyhash()!.to_bytes()),
          }
        : {
            type: "Script",
            hash: toHex(
              parsedAddress.payment_cred().to_scripthash()!.to_bytes()
            ),
          };
    const stakeCredential: Credential =
      parsedAddress.stake_cred().kind() === 0
        ? {
            type: "Key",
            hash: toHex(parsedAddress.stake_cred().to_keyhash()!.to_bytes()),
          }
        : {
            type: "Script",
            hash: toHex(parsedAddress.stake_cred().to_scripthash()!.to_bytes()),
          };
    return {
      type: "Base",
      networkId: parsedAddress.to_address().network_id(),
      address: {
        bech32: parsedAddress.to_address().to_bech32(undefined),
        hex: toHex(parsedAddress.to_address().to_bytes()),
      },
      paymentCredential,
      stakeCredential,
    };
  } catch (_e) {
    /* pass */
  }

  // Enterprise Address
  try {
    const parsedAddress = C.EnterpriseAddress.from_address(
      addressFromHexOrBech32(address)
    )!;
    const paymentCredential: Credential =
      parsedAddress.payment_cred().kind() === 0
        ? {
            type: "Key",
            hash: toHex(parsedAddress.payment_cred().to_keyhash()!.to_bytes()),
          }
        : {
            type: "Script",
            hash: toHex(
              parsedAddress.payment_cred().to_scripthash()!.to_bytes()
            ),
          };
    return {
      type: "Enterprise",
      networkId: parsedAddress.to_address().network_id(),
      address: {
        bech32: parsedAddress.to_address().to_bech32(undefined),
        hex: toHex(parsedAddress.to_address().to_bytes()),
      },
      paymentCredential,
    };
  } catch (_e) {
    /* pass */
  }

  // Pointer Address
  try {
    const parsedAddress = C.PointerAddress.from_address(
      addressFromHexOrBech32(address)
    )!;
    const paymentCredential: Credential =
      parsedAddress.payment_cred().kind() === 0
        ? {
            type: "Key",
            hash: toHex(parsedAddress.payment_cred().to_keyhash()!.to_bytes()),
          }
        : {
            type: "Script",
            hash: toHex(
              parsedAddress.payment_cred().to_scripthash()!.to_bytes()
            ),
          };
    return {
      type: "Pointer",
      networkId: parsedAddress.to_address().network_id(),
      address: {
        bech32: parsedAddress.to_address().to_bech32(undefined),
        hex: toHex(parsedAddress.to_address().to_bytes()),
      },
      paymentCredential,
    };
  } catch (_e) {
    /* pass */
  }

  // Reward Address
  try {
    const parsedAddress = C.RewardAddress.from_address(
      addressFromHexOrBech32(address)
    )!;
    const stakeCredential: Credential =
      parsedAddress.payment_cred().kind() === 0
        ? {
            type: "Key",
            hash: toHex(parsedAddress.payment_cred().to_keyhash()!.to_bytes()),
          }
        : {
            type: "Script",
            hash: toHex(
              parsedAddress.payment_cred().to_scripthash()!.to_bytes()
            ),
          };
    return {
      type: "Reward",
      networkId: parsedAddress.to_address().network_id(),
      address: {
        bech32: parsedAddress.to_address().to_bech32(undefined),
        hex: toHex(parsedAddress.to_address().to_bytes()),
      },
      stakeCredential,
    };
  } catch (_e) {
    /* pass */
  }
=======
    // Base Address
    try {
      const parsedAddress = addressFromHexOrBech32(address);
      bucket.push(parsedAddress);
      const baseAddress = C.BaseAddress.from_address(parsedAddress)!;
      bucket.push(baseAddress);

      let paymentCredential: Credential;
      const paymentCred = baseAddress.payment_cred();
      bucket.push(paymentCred);
      if (paymentCred.kind() === 0) {
        const keyHash = paymentCred.to_keyhash()!;
        bucket.push(keyHash);
        paymentCredential = {
          type: "Key",
          hash: toHex(keyHash.to_bytes()),
        };
      } else {
        const scriptHash = paymentCred.to_scripthash()!;
        bucket.push(scriptHash);
        paymentCredential = {
          type: "Script",
          hash: toHex(scriptHash.to_bytes()),
        };
      }

      let stakeCredential: Credential;
      const stakeCred = baseAddress.stake_cred();
      bucket.push(stakeCred);
      if (stakeCred.kind() === 0) {
        const keyHash = stakeCred.to_keyhash()!;
        bucket.push(keyHash);
        stakeCredential = {
          type: "Key",
          hash: toHex(keyHash.to_bytes()),
        };
      } else {
        const scriptHash = stakeCred.to_scripthash()!;
        bucket.push(scriptHash);
        stakeCredential = {
          type: "Script",
          hash: toHex(scriptHash.to_bytes()),
        };
      }

      const cAddress = baseAddress.to_address();
      bucket.push(cAddress);

      return {
        type: "Base",
        networkId: cAddress.network_id(),
        address: {
          bech32: cAddress.to_bech32(undefined),
          hex: toHex(cAddress.to_bytes()),
        },
        paymentCredential,
        stakeCredential,
      };
    } catch (_e) {
      /* pass */
    }

    // Enterprise Address
    try {
      const parsedAddress = addressFromHexOrBech32(address);
      bucket.push(parsedAddress);
      const enterpriseAddress =
        C.EnterpriseAddress.from_address(parsedAddress)!;
      bucket.push(enterpriseAddress);

      let paymentCredential: Credential;
      const paymentCred = enterpriseAddress.payment_cred();
      bucket.push(paymentCred);
      if (paymentCred.kind() === 0) {
        const keyHash = paymentCred.to_keyhash()!;
        bucket.push(keyHash);
        paymentCredential = {
          type: "Key",
          hash: toHex(keyHash.to_bytes()),
        };
      } else {
        const scriptHash = paymentCred.to_scripthash()!;
        bucket.push(scriptHash);
        paymentCredential = {
          type: "Script",
          hash: toHex(scriptHash.to_bytes()),
        };
      }

      const cAddress = enterpriseAddress.to_address();
      bucket.push(cAddress);
      return {
        type: "Enterprise",
        networkId: cAddress.network_id(),
        address: {
          bech32: cAddress.to_bech32(undefined),
          hex: toHex(cAddress.to_bytes()),
        },
        paymentCredential,
      };
    } catch (_e) {
      /* pass */
    }

    // Pointer Address
    try {
      const parsedAddress = addressFromHexOrBech32(address);
      bucket.push(parsedAddress);
      const pointerAddress = C.PointerAddress.from_address(parsedAddress)!;
      bucket.push(pointerAddress);

      let paymentCredential: Credential;
      const paymentCred = pointerAddress.payment_cred();
      bucket.push(paymentCred);
      if (paymentCred.kind() === 0) {
        const keyHash = paymentCred.to_keyhash()!;
        bucket.push(keyHash);
        paymentCredential = {
          type: "Key",
          hash: toHex(keyHash.to_bytes()),
        };
      } else {
        const scriptHash = paymentCred.to_scripthash()!;
        bucket.push(scriptHash);
        paymentCredential = {
          type: "Script",
          hash: toHex(scriptHash.to_bytes()),
        };
      }

      const cAddress = pointerAddress.to_address();
      bucket.push(cAddress);

      return {
        type: "Pointer",
        networkId: cAddress.network_id(),
        address: {
          bech32: cAddress.to_bech32(undefined),
          hex: toHex(cAddress.to_bytes()),
        },
        paymentCredential,
      };
    } catch (_e) {
      /* pass */
    }

    // Reward Address
    try {
      const parsedAddress = addressFromHexOrBech32(address);
      bucket.push(parsedAddress);
      const rewardAddress = C.RewardAddress.from_address(parsedAddress)!;
      bucket.push(rewardAddress);

      let stakeCredential: Credential;
      const paymentCred = rewardAddress.payment_cred();
      bucket.push(paymentCred);
      if (paymentCred.kind() === 0) {
        const keyHash = paymentCred.to_keyhash()!;
        bucket.push(keyHash);
        stakeCredential = {
          type: "Key",
          hash: toHex(keyHash.to_bytes()),
        };
      } else {
        const scriptHash = paymentCred.to_scripthash()!;
        bucket.push(scriptHash);
        stakeCredential = {
          type: "Script",
          hash: toHex(scriptHash.to_bytes()),
        };
      }
>>>>>>> 8c76fcdf

      const cAddress = rewardAddress.to_address();
      bucket.push(cAddress);

      return {
        type: "Reward",
        networkId: cAddress.network_id(),
        address: {
          bech32: cAddress.to_bech32(undefined),
          hex: toHex(cAddress.to_bytes()),
        },
        stakeCredential,
      };
    } catch (_e) {
      /* pass */
    }

    // Limited support for Byron addresses
    try {
      const parsedAddress = ((address: string): C.ByronAddress => {
        try {
          return C.ByronAddress.from_bytes(fromHex(address));
        } catch (_e) {
          try {
            return C.ByronAddress.from_base58(address);
          } catch (_e) {
            throw new Error("Could not deserialize address.");
          }
        }
      })(address);
      bucket.push(parsedAddress);

      const cAddress = parsedAddress.to_address();
      bucket.push(cAddress);

      return {
        type: "Byron",
        networkId: parsedAddress.network_id(),
        address: {
          bech32: "",
          hex: toHex(cAddress.to_bytes()),
        },
      };
    } catch (_e) {
      /* pass */
    }

    throw new Error("No address type matched for: " + address);
  } finally {
    Freeables.free(...bucket);
  }
}

export function paymentCredentialOf(address: Address): Credential {
  const { paymentCredential } = getAddressDetails(address);
  if (!paymentCredential) {
    throw new Error(
      "The specified address does not contain a payment credential."
    );
  }
  return paymentCredential;
}

export function stakeCredentialOf(rewardAddress: RewardAddress): Credential {
  const { stakeCredential } = getAddressDetails(rewardAddress);
  if (!stakeCredential) {
    throw new Error(
      "The specified address does not contain a stake credential."
    );
  }
  return stakeCredential;
}

export function generatePrivateKey(): PrivateKey {
  const ed25519 = C.PrivateKey.generate_ed25519();
  const bech32 = ed25519.to_bech32();
  ed25519.free();
  return bech32;
}

export function generateSeedPhrase(): string {
  return generateMnemonic(256);
}

export function valueToAssets(value: C.Value): Assets {
  const bucket: FreeableBucket = [];
  const assets: Assets = {};
  const lovelace = value.coin();
  bucket.push(lovelace);
  assets["lovelace"] = BigInt(lovelace.to_str());
  const ma = value.multiasset();
  bucket.push(ma);
  if (ma) {
    const multiAssets = ma.keys();
    bucket.push(multiAssets);
    for (let j = 0; j < multiAssets.len(); j++) {
      const policy = multiAssets.get(j);
      bucket.push(policy);
      const policyAssets = ma.get(policy)!;
      bucket.push(policyAssets);
      const assetNames = policyAssets.keys();
      bucket.push(assetNames);
      for (let k = 0; k < assetNames.len(); k++) {
        const policyAsset = assetNames.get(k);
        bucket.push(policyAsset);
        const quantity = policyAssets.get(policyAsset)!;
        bucket.push(quantity);
        const unit = toHex(policy.to_bytes()) + toHex(policyAsset.name());
        assets[unit] = BigInt(quantity.to_str());
      }
    }
  }
  Freeables.free(...bucket);
  return assets;
}

export function assetsToValue(assets: Assets): C.Value {
  const bucket: FreeableBucket = [];
  const multiAsset = C.MultiAsset.new();
  bucket.push(multiAsset);
  const lovelace = assets["lovelace"];
  const units = Object.keys(assets);
  const policies = Array.from(
    new Set(
      units
        .filter((unit) => unit !== "lovelace")
        .map((unit) => unit.slice(0, 56))
    )
  );
  policies.forEach((policy) => {
    const policyUnits = units.filter((unit) => unit.slice(0, 56) === policy);
    const assetsValue = C.Assets.new();
    policyUnits.forEach((unit) => {
<<<<<<< HEAD
      assetsValue.insert(
        C.AssetName.new(fromHex(unit.slice(56))),
        C.BigNum.from_str(assets[unit].toString())
      );
=======
      const assetName = C.AssetName.new(fromHex(unit.slice(56)));
      bucket.push(assetName);
      const quantity = C.BigNum.from_str(assets[unit].toString());
      bucket.push(quantity);

      assetsValue.insert(assetName, quantity);
>>>>>>> 8c76fcdf
    });
    const policyId = C.ScriptHash.from_bytes(fromHex(policy));
    bucket.push(policyId);
    multiAsset.insert(policyId, assetsValue);
  });
<<<<<<< HEAD
  const value = C.Value.new(
    C.BigNum.from_str(lovelace ? lovelace.toString() : "0")
  );
=======
  const coin = C.BigNum.from_str(lovelace ? lovelace.toString() : "0");
  bucket.push(coin);

  const value = C.Value.new(coin);
>>>>>>> 8c76fcdf
  if (units.length > 1 || !lovelace) value.set_multiasset(multiAsset);

  Freeables.free(...bucket);
  return value;
}

export function fromScriptRef(scriptRef: C.ScriptRef): Script {
  const bucket: FreeableBucket = [];
  try {
    const script = scriptRef.get();
    bucket.push(script);
    const kind = script.kind();
    switch (kind) {
      case 0: {
        const native = script.as_native()!;
        bucket.push(native);
        return {
          type: "Native",
          script: toHex(native.to_bytes()),
        };
      }
      case 1: {
        const plutusV1 = script.as_plutus_v1()!;
        bucket.push(plutusV1);
        return {
          type: "PlutusV1",
          script: toHex(plutusV1.to_bytes()),
        };
      }
      case 2: {
        const plutusV2 = script.as_plutus_v2()!;
        bucket.push(plutusV2);
        return {
          type: "PlutusV2",
          script: toHex(plutusV2.to_bytes()),
        };
      }
      default:
        throw new Error("No variant matched.");
    }
  } finally {
    Freeables.free(...bucket);
  }
}

export function toScriptRef(script: Script): C.ScriptRef {
<<<<<<< HEAD
  switch (script.type) {
    case "Native":
      return C.ScriptRef.new(
        C.Script.new_native(C.NativeScript.from_bytes(fromHex(script.script)))
      );
    case "PlutusV1":
      return C.ScriptRef.new(
        C.Script.new_plutus_v1(
          C.PlutusScript.from_bytes(
            fromHex(applyDoubleCborEncoding(script.script))
          )
        )
      );
    case "PlutusV2":
      return C.ScriptRef.new(
        C.Script.new_plutus_v2(
          C.PlutusScript.from_bytes(
            fromHex(applyDoubleCborEncoding(script.script))
          )
        )
      );
    default:
      throw new Error("No variant matched.");
=======
  const bucket: FreeableBucket = [];
  try {
    switch (script.type) {
      case "Native": {
        const nativeScript = C.NativeScript.from_bytes(fromHex(script.script));
        bucket.push(nativeScript);
        const cScript = C.Script.new_native(nativeScript);
        bucket.push(cScript);
        return C.ScriptRef.new(cScript);
      }
      case "PlutusV1": {
        const plutusScript = C.PlutusScript.from_bytes(
          fromHex(applyDoubleCborEncoding(script.script))
        );
        bucket.push(plutusScript);
        const cScript = C.Script.new_plutus_v1(plutusScript);
        bucket.push(cScript);
        return C.ScriptRef.new(cScript);
      }
      case "PlutusV2": {
        const plutusScript = C.PlutusScript.from_bytes(
          fromHex(applyDoubleCborEncoding(script.script))
        );
        bucket.push(plutusScript);
        const cScript = C.Script.new_plutus_v2(plutusScript);
        bucket.push(cScript);
        return C.ScriptRef.new(cScript);
      }
      default:
        throw new Error("No variant matched.");
    }
  } finally {
    Freeables.free(...bucket);
>>>>>>> 8c76fcdf
  }
}

export function utxoToCore(utxo: UTxO): C.TransactionUnspentOutput {
  const bucket: FreeableBucket = [];
  const address: C.Address = (() => {
    try {
      console.log("success");
      return C.Address.from_bech32(utxo.address);
    } catch (_e) {
      const byronAddress = C.ByronAddress.from_base58(utxo.address);
      bucket.push(byronAddress);
      return byronAddress.to_address();
    }
  })();
  bucket.push(address);
  const value = assetsToValue(utxo.assets);
  bucket.push(value);
  const output = C.TransactionOutput.new(address, value);
  bucket.push(output);
  if (utxo.datumHash) {
<<<<<<< HEAD
    output.set_datum(
      C.Datum.new_data_hash(C.DataHash.from_bytes(fromHex(utxo.datumHash)))
    );
  }
  // inline datum
  if (!utxo.datumHash && utxo.datum) {
    output.set_datum(
      C.Datum.new_data(C.Data.new(C.PlutusData.from_bytes(fromHex(utxo.datum))))
    );
=======
    const dataHash = C.DataHash.from_bytes(fromHex(utxo.datumHash));
    bucket.push(dataHash);
    const datum = C.Datum.new_data_hash(dataHash);
    bucket.push(datum);
    output.set_datum(datum);
  }
  // inline datum
  if (!utxo.datumHash && utxo.datum) {
    const plutusData = C.PlutusData.from_bytes(fromHex(utxo.datum));
    bucket.push(plutusData);
    const data = C.Data.new(plutusData);
    bucket.push(data);
    const datum = C.Datum.new_data(data);
    bucket.push(datum);
    output.set_datum(datum);
>>>>>>> 8c76fcdf
  }

  if (utxo.scriptRef) {
    const scriptRef = toScriptRef(utxo.scriptRef);
    bucket.push(scriptRef);
    output.set_script_ref(scriptRef);
  }

<<<<<<< HEAD
  return C.TransactionUnspentOutput.new(
    C.TransactionInput.new(
      C.TransactionHash.from_bytes(fromHex(utxo.txHash)),
      C.BigNum.from_str(utxo.outputIndex.toString())
    ),
    output
  );
}

export function coreToUtxo(coreUtxo: C.TransactionUnspentOutput): UTxO {
  const datum = coreUtxo.output()?.datum()?.as_data()?.get();
  const datumHash = coreUtxo.output()?.datum()?.as_data_hash()?.to_hex();

  return {
    txHash: toHex(coreUtxo.input().transaction_id().to_bytes()),
    outputIndex: parseInt(coreUtxo.input().index().to_str()),
    assets: valueToAssets(coreUtxo.output().amount()),
    address: coreUtxo.output().address().as_byron()
      ? coreUtxo.output().address().as_byron()?.to_base58()!
      : coreUtxo.output().address().to_bech32(undefined),
    datumHash: datum ? C.hash_plutus_data(datum).to_hex() : datumHash,
    datum: datum && toHex(datum.to_bytes()),
    scriptRef:
      coreUtxo.output()?.script_ref() &&
      fromScriptRef(coreUtxo.output().script_ref()!),
=======
  const hash = C.TransactionHash.from_bytes(fromHex(utxo.txHash));
  bucket.push(hash);
  const index = C.BigNum.from_str(utxo.outputIndex.toString());
  bucket.push(index);
  const input = C.TransactionInput.new(hash, index);
  bucket.push(input);
  const coreUtxo = C.TransactionUnspentOutput.new(input, output);

  Freeables.free(...bucket);
  return coreUtxo;
}

export function coreToUtxo(coreUtxo: C.TransactionUnspentOutput): UTxO {
  const bucket: FreeableBucket = [];
  const input = coreUtxo.input();
  bucket.push(input);
  const output = coreUtxo.output();
  bucket.push(output);

  const txId = input.transaction_id();
  bucket.push(txId);
  const txHash = toHex(txId.to_bytes());

  const index = input.index();
  bucket.push(index);
  const outputIndex = parseInt(index.to_str());

  const amount = output.amount();
  bucket.push(amount);
  const assets = valueToAssets(amount);

  const cAddress = output.address();
  bucket.push(cAddress);
  const byronAddress = cAddress.as_byron();
  bucket.push(byronAddress);
  const address = byronAddress
    ? byronAddress.to_base58()
    : cAddress.to_bech32(undefined);

  const cDatum = output.datum();
  bucket.push(cDatum);
  const dataHash = cDatum?.as_data_hash();
  bucket.push(dataHash);
  const datumHash = dataHash?.to_hex();

  const cDatumData = cDatum?.as_data();
  bucket.push(cDatumData);
  const plutusData = cDatumData?.get();
  bucket.push(plutusData);
  const datum = plutusData && toHex(plutusData.to_bytes());
  const cScriptRef = output.script_ref();
  bucket.push(cScriptRef);
  const scriptRef = cScriptRef && fromScriptRef(cScriptRef);
  const utxo = {
    txHash,
    outputIndex,
    assets,
    address,
    datumHash,
    datum,
    scriptRef,
>>>>>>> 8c76fcdf
  };

  Freeables.free(...bucket);
  return utxo;
}

export function networkToId(network: Network): number {
  switch (network) {
    case "Preview":
      return 0;
    case "Preprod":
      return 0;
    case "Custom":
      return 0;
    case "Mainnet":
      return 1;
    default:
      throw new Error("Network not found");
  }
}

export function fromHex(hex: string): Uint8Array {
  return decodeString(hex);
}

export function toHex(bytes: Uint8Array): string {
  return encodeToString(bytes);
}

/** Convert a Hex encoded string to a Utf-8 encoded string. */
export function toText(hex: string): string {
  return new TextDecoder().decode(decode(new TextEncoder().encode(hex)));
}

/** Convert a Utf-8 encoded string to a Hex encoded string. */
export function fromText(text: string): string {
  return toHex(new TextEncoder().encode(text));
}

export function toPublicKey(privateKey: PrivateKey): PublicKey {
  const sKey = C.PrivateKey.from_bech32(privateKey);
  const vKey = sKey.to_public();
  const bech32 = vKey.to_bech32();
  Freeables.free(sKey, vKey);

  return bech32;
}

/** Padded number in Hex. */
function checksum(num: string): string {
  return crc8(fromHex(num)).toString(16).padStart(2, "0");
}

export function toLabel(num: number): string {
  if (num < 0 || num > 65535) {
    throw new Error(
      `Label ${num} out of range: min label 1 - max label 65535.`
    );
  }
  const numHex = num.toString(16).padStart(4, "0");
  return "0" + numHex + checksum(numHex) + "0";
}

export function fromLabel(label: string): number | null {
  if (label.length !== 8 || !(label[0] === "0" && label[7] === "0")) {
    return null;
  }
  const numHex = label.slice(1, 5);
  const num = parseInt(numHex, 16);
  const check = label.slice(5, 7);
  return check === checksum(numHex) ? num : null;
}

/**
 * @param name Hex encoded
 */
export function toUnit(
  policyId: PolicyId,
  name?: string | null,
  label?: number | null
): Unit {
  const hexLabel = Number.isInteger(label) ? toLabel(label!) : "";
  const n = name ? name : "";
  if ((n + hexLabel).length > 64) {
    throw new Error("Asset name size exceeds 32 bytes.");
  }
  if (policyId.length !== 56) {
    throw new Error(`Policy id invalid: ${policyId}.`);
  }
  return policyId + hexLabel + n;
}

/**
 * Splits unit into policy id, asset name (entire asset name), name (asset name without label) and label if applicable.
 * name will be returned in Hex.
 */
export function fromUnit(unit: Unit): {
  policyId: PolicyId;
  assetName: string | null;
  name: string | null;
  label: number | null;
} {
  const policyId = unit.slice(0, 56);
  const assetName = unit.slice(56) || null;
  const label = fromLabel(unit.slice(56, 64));
  const name = (() => {
    const hexName = Number.isInteger(label) ? unit.slice(64) : unit.slice(56);
    return hexName || null;
  })();
  return { policyId, assetName, name, label };
}

/**
 * Convert a native script from Json to the Hex representation.
 * It follows this Json format: https://github.com/input-output-hk/cardano-node/blob/master/doc/reference/simple-scripts.md
 */
export function nativeScriptFromJson(nativeScript: NativeScript): Script {
  const cNativeScript = C.encode_json_str_to_native_script(
    JSON.stringify(nativeScript),
    "",
    C.ScriptSchema.Node
  );
  const script = toHex(cNativeScript.to_bytes());
  cNativeScript.free();

  return {
    type: "Native",
<<<<<<< HEAD
    script: toHex(
      C.encode_json_str_to_native_script(
        JSON.stringify(nativeScript),
        "",
        C.ScriptSchema.Node
      ).to_bytes()
    ),
=======
    script,
>>>>>>> 8c76fcdf
  };
}

export function applyParamsToScript<T extends unknown[] = Data[]>(
  plutusScript: string,
  params: Exact<[...T]>,
  type?: T
): string {
  const p = (type ? Data.castTo<T>(params, type) : params) as Data[];
<<<<<<< HEAD
  return toHex(
    C.apply_params_to_plutus_script(
      C.PlutusList.from_bytes(fromHex(Data.to<Data[]>(p))),

      C.PlutusScript.from_bytes(fromHex(applyDoubleCborEncoding(plutusScript)))
    ).to_bytes()
=======
  // cPlutusScript ownership is passed to rust, so don't free
  const cPlutusScript = C.PlutusScript.from_bytes(
    fromHex(applyDoubleCborEncoding(plutusScript))
>>>>>>> 8c76fcdf
  );
  const cParams = C.PlutusList.from_bytes(fromHex(Data.to<Data[]>(p)));
  const cScript = C.apply_params_to_plutus_script(cParams, cPlutusScript);
  const script = toHex(cScript.to_bytes());
  Freeables.free(cParams, cScript);

  return script;
}

<<<<<<< HEAD
export const chunk = <T>(array: T[], size: number) => {
  const chunks: T[][] = [];
  const n = array.length;

  let i = 0;

  while (i < n) {
    chunks.push(array.slice(i, (i += size)));
  }

  return chunks;
};

/** Returns double cbor encoded script. If script is already double cbor encoded it's returned as it is. */
export function applyDoubleCborEncoding(script: string): string {
  try {
    C.PlutusScript.from_bytes(
      C.PlutusScript.from_bytes(fromHex(script)).bytes()
    );
=======
// return toHex(
//   C.apply_params_to_plutus_script(
//     C.PlutusList.from_bytes(fromHex(Data.to<Data[]>(p))),
//     C.PlutusScript.from_bytes(fromHex(applyDoubleCborEncoding(plutusScript)))
//   ).to_bytes()
/** Returns double cbor encoded script. If script is already double cbor encoded it's returned as it is. */
export function applyDoubleCborEncoding(script: string): string {
  try {
    const plutusScript = C.PlutusScript.from_bytes(fromHex(script));
    const doublePlutusScript = C.PlutusScript.new(plutusScript.to_bytes());
    Freeables.free(plutusScript, doublePlutusScript);
>>>>>>> 8c76fcdf
    return script;
  } catch (_e) {
    const plutusScript = C.PlutusScript.new(fromHex(script));
    const bytes = plutusScript.to_bytes();
    plutusScript.free();
    return toHex(bytes);
  }
}

export function addAssets(...assets: Assets[]): Assets {
  return assets.reduce((a, b) => {
    for (const k in b) {
      if (Object.hasOwn(b, k)) {
        a[k] = (a[k] || 0n) + b[k];
      }
    }
    return a;
  }, {});
}<|MERGE_RESOLUTION|>--- conflicted
+++ resolved
@@ -50,32 +50,8 @@
 
   validatorToAddress(
     validator: SpendingValidator,
-    stakeCredential?: Credential
+    stakeCredential?: Credential,
   ): Address {
-<<<<<<< HEAD
-    const validatorHash = this.validatorToScriptHash(validator);
-    if (stakeCredential) {
-      return C.BaseAddress.new(
-        networkToId(this.lucid.network),
-        C.StakeCredential.from_scripthash(C.ScriptHash.from_hex(validatorHash)),
-        stakeCredential.type === "Key"
-          ? C.StakeCredential.from_keyhash(
-              C.Ed25519KeyHash.from_hex(stakeCredential.hash)
-            )
-          : C.StakeCredential.from_scripthash(
-              C.ScriptHash.from_hex(stakeCredential.hash)
-            )
-      )
-        .to_address()
-        .to_bech32(undefined);
-    } else {
-      return C.EnterpriseAddress.new(
-        networkToId(this.lucid.network),
-        C.StakeCredential.from_scripthash(C.ScriptHash.from_hex(validatorHash))
-      )
-        .to_address()
-        .to_bech32(undefined);
-=======
     const bucket: FreeableBucket = [];
     const networkId = networkToId(this.lucid.network);
     try {
@@ -100,7 +76,7 @@
         const baseAddress = C.BaseAddress.new(
           networkId,
           paymentPart,
-          stakePart
+          stakePart,
         );
         bucket.push(baseAddress);
         const address = baseAddress.to_address();
@@ -116,7 +92,7 @@
         bucket.push(paymentPart);
         const enterpriseAddress = C.EnterpriseAddress.new(
           networkId,
-          paymentPart
+          paymentPart,
         );
         bucket.push(enterpriseAddress);
         const address = enterpriseAddress.to_address();
@@ -126,49 +102,13 @@
       }
     } finally {
       Freeables.free(...bucket);
->>>>>>> 8c76fcdf
     }
   }
 
   credentialToAddress(
     paymentCredential: Credential,
-    stakeCredential?: Credential
+    stakeCredential?: Credential,
   ): Address {
-<<<<<<< HEAD
-    if (stakeCredential) {
-      return C.BaseAddress.new(
-        networkToId(this.lucid.network),
-        paymentCredential.type === "Key"
-          ? C.StakeCredential.from_keyhash(
-              C.Ed25519KeyHash.from_hex(paymentCredential.hash)
-            )
-          : C.StakeCredential.from_scripthash(
-              C.ScriptHash.from_hex(paymentCredential.hash)
-            ),
-        stakeCredential.type === "Key"
-          ? C.StakeCredential.from_keyhash(
-              C.Ed25519KeyHash.from_hex(stakeCredential.hash)
-            )
-          : C.StakeCredential.from_scripthash(
-              C.ScriptHash.from_hex(stakeCredential.hash)
-            )
-      )
-        .to_address()
-        .to_bech32(undefined);
-    } else {
-      return C.EnterpriseAddress.new(
-        networkToId(this.lucid.network),
-        paymentCredential.type === "Key"
-          ? C.StakeCredential.from_keyhash(
-              C.Ed25519KeyHash.from_hex(paymentCredential.hash)
-            )
-          : C.StakeCredential.from_scripthash(
-              C.ScriptHash.from_hex(paymentCredential.hash)
-            )
-      )
-        .to_address()
-        .to_bech32(undefined);
-=======
     const networkId = networkToId(this.lucid.network);
     const bucket: FreeableBucket = [];
     try {
@@ -199,7 +139,7 @@
         const baseAddress = C.BaseAddress.new(
           networkId,
           paymentPart,
-          stakePart
+          stakePart,
         );
         bucket.push(baseAddress);
         const address = baseAddress.to_address();
@@ -221,7 +161,7 @@
 
         const enterpriseAddress = C.EnterpriseAddress.new(
           networkId,
-          paymentPart
+          paymentPart,
         );
         bucket.push(enterpriseAddress);
         const address = enterpriseAddress.to_address();
@@ -231,12 +171,11 @@
       }
     } finally {
       Freeables.free(...bucket);
->>>>>>> 8c76fcdf
     }
   }
 
   validatorToRewardAddress(
-    validator: CertificateValidator | WithdrawalValidator
+    validator: CertificateValidator | WithdrawalValidator,
   ): RewardAddress {
     const bucket: FreeableBucket = [];
     const validatorHash = this.validatorToScriptHash(validator);
@@ -246,13 +185,7 @@
     bucket.push(stakePart);
     const rewardAddress = C.RewardAddress.new(
       networkToId(this.lucid.network),
-<<<<<<< HEAD
-      C.StakeCredential.from_scripthash(C.ScriptHash.from_hex(validatorHash))
-    )
-      .to_address()
-      .to_bech32(undefined);
-=======
-      stakePart
+      stakePart,
     );
     bucket.push(rewardAddress);
     const address = rewardAddress.to_address();
@@ -261,7 +194,6 @@
 
     Freeables.free(...bucket);
     return bech32;
->>>>>>> 8c76fcdf
   }
 
   credentialToRewardAddress(stakeCredential: Credential): RewardAddress {
@@ -280,41 +212,7 @@
 
     const rewardAddress = C.RewardAddress.new(
       networkToId(this.lucid.network),
-<<<<<<< HEAD
-      stakeCredential.type === "Key"
-        ? C.StakeCredential.from_keyhash(
-            C.Ed25519KeyHash.from_hex(stakeCredential.hash)
-          )
-        : C.StakeCredential.from_scripthash(
-            C.ScriptHash.from_hex(stakeCredential.hash)
-          )
-    )
-      .to_address()
-      .to_bech32(undefined);
-  }
-
-  validatorToScriptHash(validator: Validator): ScriptHash {
-    switch (validator.type) {
-      case "Native":
-        return C.NativeScript.from_bytes(fromHex(validator.script))
-          .hash(C.ScriptHashNamespace.NativeScript)
-          .to_hex();
-      case "PlutusV1":
-        return C.PlutusScript.from_bytes(
-          fromHex(applyDoubleCborEncoding(validator.script))
-        )
-          .hash(C.ScriptHashNamespace.PlutusV1)
-          .to_hex();
-      case "PlutusV2":
-        return C.PlutusScript.from_bytes(
-          fromHex(applyDoubleCborEncoding(validator.script))
-        )
-          .hash(C.ScriptHashNamespace.PlutusV2)
-          .to_hex();
-      default:
-        throw new Error("No variant matched");
-=======
-      stakePart
+      stakePart,
     );
     bucket.push(rewardAddress);
     const address = rewardAddress.to_address();
@@ -331,7 +229,7 @@
       switch (validator.type) {
         case "Native": {
           const nativeScript = C.NativeScript.from_bytes(
-            fromHex(validator.script)
+            fromHex(validator.script),
           );
           bucket.push(nativeScript);
           const hash = nativeScript.hash(C.ScriptHashNamespace.NativeScript);
@@ -340,7 +238,7 @@
         }
         case "PlutusV1": {
           const plutusScript = C.PlutusScript.from_bytes(
-            fromHex(applyDoubleCborEncoding(validator.script))
+            fromHex(applyDoubleCborEncoding(validator.script)),
           );
           bucket.push(plutusScript);
           const hash = plutusScript.hash(C.ScriptHashNamespace.PlutusV1);
@@ -349,7 +247,7 @@
         }
         case "PlutusV2": {
           const plutusScript = C.PlutusScript.from_bytes(
-            fromHex(applyDoubleCborEncoding(validator.script))
+            fromHex(applyDoubleCborEncoding(validator.script)),
           );
           bucket.push(plutusScript);
           const hash = plutusScript.hash(C.ScriptHashNamespace.PlutusV2);
@@ -361,7 +259,6 @@
       }
     } finally {
       Freeables.free(...bucket);
->>>>>>> 8c76fcdf
     }
   }
 
@@ -403,7 +300,7 @@
   unixTimeToSlot(unixTime: UnixTime): Slot {
     return unixTimeToEnclosingSlot(
       unixTime,
-      SLOT_CONFIG_NETWORK[this.lucid.network]
+      SLOT_CONFIG_NETWORK[this.lucid.network],
     );
   }
 
@@ -436,8 +333,8 @@
     const minAda = C.min_ada_required(
       output,
       C.BigNum.from_str(
-        this.lucid.protocolParameters.coinsPerUtxoByte.toString()
-      )
+        this.lucid.protocolParameters.coinsPerUtxoByte.toString(),
+      ),
     );
     return BigInt(minAda.to_str()).valueOf();
   }
@@ -460,136 +357,6 @@
   const bucket: FreeableBucket = [];
   // wrapped in an outer try to ensure that memory is freed
   try {
-<<<<<<< HEAD
-    const parsedAddress = C.BaseAddress.from_address(
-      addressFromHexOrBech32(address)
-    )!;
-    const paymentCredential: Credential =
-      parsedAddress.payment_cred().kind() === 0
-        ? {
-            type: "Key",
-            hash: toHex(parsedAddress.payment_cred().to_keyhash()!.to_bytes()),
-          }
-        : {
-            type: "Script",
-            hash: toHex(
-              parsedAddress.payment_cred().to_scripthash()!.to_bytes()
-            ),
-          };
-    const stakeCredential: Credential =
-      parsedAddress.stake_cred().kind() === 0
-        ? {
-            type: "Key",
-            hash: toHex(parsedAddress.stake_cred().to_keyhash()!.to_bytes()),
-          }
-        : {
-            type: "Script",
-            hash: toHex(parsedAddress.stake_cred().to_scripthash()!.to_bytes()),
-          };
-    return {
-      type: "Base",
-      networkId: parsedAddress.to_address().network_id(),
-      address: {
-        bech32: parsedAddress.to_address().to_bech32(undefined),
-        hex: toHex(parsedAddress.to_address().to_bytes()),
-      },
-      paymentCredential,
-      stakeCredential,
-    };
-  } catch (_e) {
-    /* pass */
-  }
-
-  // Enterprise Address
-  try {
-    const parsedAddress = C.EnterpriseAddress.from_address(
-      addressFromHexOrBech32(address)
-    )!;
-    const paymentCredential: Credential =
-      parsedAddress.payment_cred().kind() === 0
-        ? {
-            type: "Key",
-            hash: toHex(parsedAddress.payment_cred().to_keyhash()!.to_bytes()),
-          }
-        : {
-            type: "Script",
-            hash: toHex(
-              parsedAddress.payment_cred().to_scripthash()!.to_bytes()
-            ),
-          };
-    return {
-      type: "Enterprise",
-      networkId: parsedAddress.to_address().network_id(),
-      address: {
-        bech32: parsedAddress.to_address().to_bech32(undefined),
-        hex: toHex(parsedAddress.to_address().to_bytes()),
-      },
-      paymentCredential,
-    };
-  } catch (_e) {
-    /* pass */
-  }
-
-  // Pointer Address
-  try {
-    const parsedAddress = C.PointerAddress.from_address(
-      addressFromHexOrBech32(address)
-    )!;
-    const paymentCredential: Credential =
-      parsedAddress.payment_cred().kind() === 0
-        ? {
-            type: "Key",
-            hash: toHex(parsedAddress.payment_cred().to_keyhash()!.to_bytes()),
-          }
-        : {
-            type: "Script",
-            hash: toHex(
-              parsedAddress.payment_cred().to_scripthash()!.to_bytes()
-            ),
-          };
-    return {
-      type: "Pointer",
-      networkId: parsedAddress.to_address().network_id(),
-      address: {
-        bech32: parsedAddress.to_address().to_bech32(undefined),
-        hex: toHex(parsedAddress.to_address().to_bytes()),
-      },
-      paymentCredential,
-    };
-  } catch (_e) {
-    /* pass */
-  }
-
-  // Reward Address
-  try {
-    const parsedAddress = C.RewardAddress.from_address(
-      addressFromHexOrBech32(address)
-    )!;
-    const stakeCredential: Credential =
-      parsedAddress.payment_cred().kind() === 0
-        ? {
-            type: "Key",
-            hash: toHex(parsedAddress.payment_cred().to_keyhash()!.to_bytes()),
-          }
-        : {
-            type: "Script",
-            hash: toHex(
-              parsedAddress.payment_cred().to_scripthash()!.to_bytes()
-            ),
-          };
-    return {
-      type: "Reward",
-      networkId: parsedAddress.to_address().network_id(),
-      address: {
-        bech32: parsedAddress.to_address().to_bech32(undefined),
-        hex: toHex(parsedAddress.to_address().to_bytes()),
-      },
-      stakeCredential,
-    };
-  } catch (_e) {
-    /* pass */
-  }
-=======
     // Base Address
     try {
       const parsedAddress = addressFromHexOrBech32(address);
@@ -761,7 +528,6 @@
           hash: toHex(scriptHash.to_bytes()),
         };
       }
->>>>>>> 8c76fcdf
 
       const cAddress = rewardAddress.to_address();
       bucket.push(cAddress);
@@ -819,7 +585,7 @@
   const { paymentCredential } = getAddressDetails(address);
   if (!paymentCredential) {
     throw new Error(
-      "The specified address does not contain a payment credential."
+      "The specified address does not contain a payment credential.",
     );
   }
   return paymentCredential;
@@ -829,7 +595,7 @@
   const { stakeCredential } = getAddressDetails(rewardAddress);
   if (!stakeCredential) {
     throw new Error(
-      "The specified address does not contain a stake credential."
+      "The specified address does not contain a stake credential.",
     );
   }
   return stakeCredential;
@@ -888,41 +654,28 @@
     new Set(
       units
         .filter((unit) => unit !== "lovelace")
-        .map((unit) => unit.slice(0, 56))
-    )
+        .map((unit) => unit.slice(0, 56)),
+    ),
   );
   policies.forEach((policy) => {
     const policyUnits = units.filter((unit) => unit.slice(0, 56) === policy);
     const assetsValue = C.Assets.new();
     policyUnits.forEach((unit) => {
-<<<<<<< HEAD
-      assetsValue.insert(
-        C.AssetName.new(fromHex(unit.slice(56))),
-        C.BigNum.from_str(assets[unit].toString())
-      );
-=======
       const assetName = C.AssetName.new(fromHex(unit.slice(56)));
       bucket.push(assetName);
       const quantity = C.BigNum.from_str(assets[unit].toString());
       bucket.push(quantity);
 
       assetsValue.insert(assetName, quantity);
->>>>>>> 8c76fcdf
     });
     const policyId = C.ScriptHash.from_bytes(fromHex(policy));
     bucket.push(policyId);
     multiAsset.insert(policyId, assetsValue);
   });
-<<<<<<< HEAD
-  const value = C.Value.new(
-    C.BigNum.from_str(lovelace ? lovelace.toString() : "0")
-  );
-=======
   const coin = C.BigNum.from_str(lovelace ? lovelace.toString() : "0");
   bucket.push(coin);
 
   const value = C.Value.new(coin);
->>>>>>> 8c76fcdf
   if (units.length > 1 || !lovelace) value.set_multiasset(multiAsset);
 
   Freeables.free(...bucket);
@@ -969,31 +722,6 @@
 }
 
 export function toScriptRef(script: Script): C.ScriptRef {
-<<<<<<< HEAD
-  switch (script.type) {
-    case "Native":
-      return C.ScriptRef.new(
-        C.Script.new_native(C.NativeScript.from_bytes(fromHex(script.script)))
-      );
-    case "PlutusV1":
-      return C.ScriptRef.new(
-        C.Script.new_plutus_v1(
-          C.PlutusScript.from_bytes(
-            fromHex(applyDoubleCborEncoding(script.script))
-          )
-        )
-      );
-    case "PlutusV2":
-      return C.ScriptRef.new(
-        C.Script.new_plutus_v2(
-          C.PlutusScript.from_bytes(
-            fromHex(applyDoubleCborEncoding(script.script))
-          )
-        )
-      );
-    default:
-      throw new Error("No variant matched.");
-=======
   const bucket: FreeableBucket = [];
   try {
     switch (script.type) {
@@ -1006,7 +734,7 @@
       }
       case "PlutusV1": {
         const plutusScript = C.PlutusScript.from_bytes(
-          fromHex(applyDoubleCborEncoding(script.script))
+          fromHex(applyDoubleCborEncoding(script.script)),
         );
         bucket.push(plutusScript);
         const cScript = C.Script.new_plutus_v1(plutusScript);
@@ -1015,7 +743,7 @@
       }
       case "PlutusV2": {
         const plutusScript = C.PlutusScript.from_bytes(
-          fromHex(applyDoubleCborEncoding(script.script))
+          fromHex(applyDoubleCborEncoding(script.script)),
         );
         bucket.push(plutusScript);
         const cScript = C.Script.new_plutus_v2(plutusScript);
@@ -1027,7 +755,6 @@
     }
   } finally {
     Freeables.free(...bucket);
->>>>>>> 8c76fcdf
   }
 }
 
@@ -1049,17 +776,6 @@
   const output = C.TransactionOutput.new(address, value);
   bucket.push(output);
   if (utxo.datumHash) {
-<<<<<<< HEAD
-    output.set_datum(
-      C.Datum.new_data_hash(C.DataHash.from_bytes(fromHex(utxo.datumHash)))
-    );
-  }
-  // inline datum
-  if (!utxo.datumHash && utxo.datum) {
-    output.set_datum(
-      C.Datum.new_data(C.Data.new(C.PlutusData.from_bytes(fromHex(utxo.datum))))
-    );
-=======
     const dataHash = C.DataHash.from_bytes(fromHex(utxo.datumHash));
     bucket.push(dataHash);
     const datum = C.Datum.new_data_hash(dataHash);
@@ -1075,7 +791,6 @@
     const datum = C.Datum.new_data(data);
     bucket.push(datum);
     output.set_datum(datum);
->>>>>>> 8c76fcdf
   }
 
   if (utxo.scriptRef) {
@@ -1084,33 +799,6 @@
     output.set_script_ref(scriptRef);
   }
 
-<<<<<<< HEAD
-  return C.TransactionUnspentOutput.new(
-    C.TransactionInput.new(
-      C.TransactionHash.from_bytes(fromHex(utxo.txHash)),
-      C.BigNum.from_str(utxo.outputIndex.toString())
-    ),
-    output
-  );
-}
-
-export function coreToUtxo(coreUtxo: C.TransactionUnspentOutput): UTxO {
-  const datum = coreUtxo.output()?.datum()?.as_data()?.get();
-  const datumHash = coreUtxo.output()?.datum()?.as_data_hash()?.to_hex();
-
-  return {
-    txHash: toHex(coreUtxo.input().transaction_id().to_bytes()),
-    outputIndex: parseInt(coreUtxo.input().index().to_str()),
-    assets: valueToAssets(coreUtxo.output().amount()),
-    address: coreUtxo.output().address().as_byron()
-      ? coreUtxo.output().address().as_byron()?.to_base58()!
-      : coreUtxo.output().address().to_bech32(undefined),
-    datumHash: datum ? C.hash_plutus_data(datum).to_hex() : datumHash,
-    datum: datum && toHex(datum.to_bytes()),
-    scriptRef:
-      coreUtxo.output()?.script_ref() &&
-      fromScriptRef(coreUtxo.output().script_ref()!),
-=======
   const hash = C.TransactionHash.from_bytes(fromHex(utxo.txHash));
   bucket.push(hash);
   const index = C.BigNum.from_str(utxo.outputIndex.toString());
@@ -1172,7 +860,6 @@
     datumHash,
     datum,
     scriptRef,
->>>>>>> 8c76fcdf
   };
 
   Freeables.free(...bucket);
@@ -1229,7 +916,7 @@
 export function toLabel(num: number): string {
   if (num < 0 || num > 65535) {
     throw new Error(
-      `Label ${num} out of range: min label 1 - max label 65535.`
+      `Label ${num} out of range: min label 1 - max label 65535.`,
     );
   }
   const numHex = num.toString(16).padStart(4, "0");
@@ -1252,7 +939,7 @@
 export function toUnit(
   policyId: PolicyId,
   name?: string | null,
-  label?: number | null
+  label?: number | null,
 ): Unit {
   const hexLabel = Number.isInteger(label) ? toLabel(label!) : "";
   const n = name ? name : "";
@@ -1293,45 +980,26 @@
   const cNativeScript = C.encode_json_str_to_native_script(
     JSON.stringify(nativeScript),
     "",
-    C.ScriptSchema.Node
+    C.ScriptSchema.Node,
   );
   const script = toHex(cNativeScript.to_bytes());
   cNativeScript.free();
 
   return {
     type: "Native",
-<<<<<<< HEAD
-    script: toHex(
-      C.encode_json_str_to_native_script(
-        JSON.stringify(nativeScript),
-        "",
-        C.ScriptSchema.Node
-      ).to_bytes()
-    ),
-=======
     script,
->>>>>>> 8c76fcdf
   };
 }
 
 export function applyParamsToScript<T extends unknown[] = Data[]>(
   plutusScript: string,
   params: Exact<[...T]>,
-  type?: T
+  type?: T,
 ): string {
   const p = (type ? Data.castTo<T>(params, type) : params) as Data[];
-<<<<<<< HEAD
-  return toHex(
-    C.apply_params_to_plutus_script(
-      C.PlutusList.from_bytes(fromHex(Data.to<Data[]>(p))),
-
-      C.PlutusScript.from_bytes(fromHex(applyDoubleCborEncoding(plutusScript)))
-    ).to_bytes()
-=======
   // cPlutusScript ownership is passed to rust, so don't free
   const cPlutusScript = C.PlutusScript.from_bytes(
-    fromHex(applyDoubleCborEncoding(plutusScript))
->>>>>>> 8c76fcdf
+    fromHex(applyDoubleCborEncoding(plutusScript)),
   );
   const cParams = C.PlutusList.from_bytes(fromHex(Data.to<Data[]>(p)));
   const cScript = C.apply_params_to_plutus_script(cParams, cPlutusScript);
@@ -1341,7 +1009,6 @@
   return script;
 }
 
-<<<<<<< HEAD
 export const chunk = <T>(array: T[], size: number) => {
   const chunks: T[][] = [];
   const n = array.length;
@@ -1359,21 +1026,8 @@
 export function applyDoubleCborEncoding(script: string): string {
   try {
     C.PlutusScript.from_bytes(
-      C.PlutusScript.from_bytes(fromHex(script)).bytes()
+      C.PlutusScript.from_bytes(fromHex(script)).bytes(),
     );
-=======
-// return toHex(
-//   C.apply_params_to_plutus_script(
-//     C.PlutusList.from_bytes(fromHex(Data.to<Data[]>(p))),
-//     C.PlutusScript.from_bytes(fromHex(applyDoubleCborEncoding(plutusScript)))
-//   ).to_bytes()
-/** Returns double cbor encoded script. If script is already double cbor encoded it's returned as it is. */
-export function applyDoubleCborEncoding(script: string): string {
-  try {
-    const plutusScript = C.PlutusScript.from_bytes(fromHex(script));
-    const doublePlutusScript = C.PlutusScript.new(plutusScript.to_bytes());
-    Freeables.free(plutusScript, doublePlutusScript);
->>>>>>> 8c76fcdf
     return script;
   } catch (_e) {
     const plutusScript = C.PlutusScript.new(fromHex(script));
